//! cryptographic operations
//!
//! Biscuit tokens are based on a chain of Ed25519 signatures.
//! This provides the fundamental operation for offline delegation: from a message
//! and a valid signature, it is possible to add a new message and produce a valid
//! signature for the whole.
//!
//! The implementation is based on [ed25519_dalek](https://github.com/dalek-cryptography/ed25519-dalek).
#![allow(non_snake_case)]
use crate::format::schema;

use super::error;
<<<<<<< HEAD
mod ed25519;
mod p256;
=======
#[cfg(feature = "pem")]
use ed25519_dalek::pkcs8::DecodePrivateKey;
use ed25519_dalek::*;

>>>>>>> c94c085d
use nom::Finish;
use rand_core::{CryptoRng, RngCore};
use std::{fmt::Display, hash::Hash, str::FromStr};

/// pair of cryptographic keys used to sign a token's block
#[derive(Debug)]
pub enum KeyPair {
    Ed25519(ed25519::KeyPair),
    P256(p256::KeyPair),
}

impl KeyPair {
    pub fn new() -> Self {
        Self::new_with_rng(&mut rand::rngs::OsRng)
    }

    pub fn new_with_rng<T: RngCore + CryptoRng>(rng: &mut T) -> Self {
        KeyPair::Ed25519(ed25519::KeyPair::new_with_rng(rng))
    }

    pub fn new_p256() -> Self {
        KeyPair::P256(p256::KeyPair::new())
    }

    pub fn from(key: &PrivateKey) -> Self {
        match key {
            PrivateKey::Ed25519(key) => KeyPair::Ed25519(ed25519::KeyPair::from(key)),
            PrivateKey::P256(key) => KeyPair::P256(p256::KeyPair::from(key)),
        }
    }

    /// deserializes from a byte array
    pub fn from_bytes(
        bytes: &[u8],
        algorithm: schema::public_key::Algorithm,
    ) -> Result<Self, error::Format> {
        match algorithm {
            schema::public_key::Algorithm::Ed25519 => {
                Ok(KeyPair::Ed25519(ed25519::KeyPair::from_bytes(bytes)?))
            }
            schema::public_key::Algorithm::P256 => {
                Ok(KeyPair::P256(p256::KeyPair::from_bytes(bytes)?))
            }
        }
    }

    pub fn sign(&self, data: &[u8]) -> Result<Signature, error::Format> {
        match self {
            KeyPair::Ed25519(key) => key.sign(data),
            KeyPair::P256(key) => key.sign(data),
        }
    }

    #[cfg(feature = "pem")]
    pub fn from_private_key_der(bytes: &[u8]) -> Result<Self, error::Format> {
        let kp = SigningKey::from_pkcs8_der(bytes)
            .map_err(|e| error::Format::InvalidKey(e.to_string()))?;
        Ok(KeyPair { kp })
    }

    #[cfg(feature = "pem")]
    pub fn from_private_key_pem(str: &str) -> Result<Self, error::Format> {
        let kp = SigningKey::from_pkcs8_pem(str)
            .map_err(|e| error::Format::InvalidKey(e.to_string()))?;
        Ok(KeyPair { kp })
    }

    pub fn private(&self) -> PrivateKey {
        match self {
            KeyPair::Ed25519(key) => PrivateKey::Ed25519(key.private()),
            KeyPair::P256(key) => PrivateKey::P256(key.private()),
        }
    }

    pub fn public(&self) -> PublicKey {
        match self {
            KeyPair::Ed25519(key) => PublicKey::Ed25519(key.public()),
            KeyPair::P256(key) => PublicKey::P256(key.public()),
        }
    }

    pub fn algorithm(&self) -> crate::format::schema::public_key::Algorithm {
        match self {
            KeyPair::Ed25519(_) => crate::format::schema::public_key::Algorithm::Ed25519,
            KeyPair::P256(_) => crate::format::schema::public_key::Algorithm::P256,
        }
    }
}

impl std::default::Default for KeyPair {
    fn default() -> Self {
        Self::new()
    }
}

/// the private part of a [KeyPair]
#[derive(Debug, Clone)]
pub enum PrivateKey {
    Ed25519(ed25519::PrivateKey),
    P256(p256::PrivateKey),
}

impl PrivateKey {
    /// serializes to a byte array
    pub fn to_bytes(&self) -> zeroize::Zeroizing<Vec<u8>> {
        match self {
            PrivateKey::Ed25519(key) => zeroize::Zeroizing::new(key.to_bytes()),
            PrivateKey::P256(key) => key.to_bytes(),
        }
    }

    /// serializes to an hex-encoded string
    pub fn to_bytes_hex(&self) -> String {
        hex::encode(self.to_bytes())
    }

    /// deserializes from a byte array
    pub fn from_bytes(
        bytes: &[u8],
        algorithm: schema::public_key::Algorithm,
    ) -> Result<Self, error::Format> {
        match algorithm {
            schema::public_key::Algorithm::Ed25519 => {
                Ok(PrivateKey::Ed25519(ed25519::PrivateKey::from_bytes(bytes)?))
            }
            schema::public_key::Algorithm::P256 => {
                Ok(PrivateKey::P256(p256::PrivateKey::from_bytes(bytes)?))
            }
        }
    }

    /// deserializes from an hex-encoded string
    pub fn from_bytes_hex(
        str: &str,
        algorithm: schema::public_key::Algorithm,
    ) -> Result<Self, error::Format> {
        let bytes = hex::decode(str).map_err(|e| error::Format::InvalidKey(e.to_string()))?;
        Self::from_bytes(&bytes, algorithm)
    }

    /// returns the matching public key
    pub fn public(&self) -> PublicKey {
        match self {
            PrivateKey::Ed25519(key) => PublicKey::Ed25519(key.public()),
            PrivateKey::P256(key) => PublicKey::P256(key.public()),
        }
    }

    pub fn algorithm(&self) -> crate::format::schema::public_key::Algorithm {
        match self {
            PrivateKey::Ed25519(_) => crate::format::schema::public_key::Algorithm::Ed25519,
            PrivateKey::P256(_) => crate::format::schema::public_key::Algorithm::P256,
        }
    }
}

/// the public part of a [KeyPair]
#[derive(Debug, Clone, Copy, PartialEq, Hash, Eq)]
pub enum PublicKey {
    Ed25519(ed25519::PublicKey),
    P256(p256::PublicKey),
}

impl PublicKey {
    /// serializes to a byte array
    pub fn to_bytes(&self) -> Vec<u8> {
        match self {
            PublicKey::Ed25519(key) => key.to_bytes().into(),
            PublicKey::P256(key) => key.to_bytes(),
        }
    }

    /// serializes to an hex-encoded string
    pub fn to_bytes_hex(&self) -> String {
        hex::encode(self.to_bytes())
    }

    /// deserializes from a byte array
    pub fn from_bytes(bytes: &[u8]) -> Result<Self, error::Format> {
        Ok(PublicKey::Ed25519(ed25519::PublicKey::from_bytes(bytes)?))
    }

    /// deserializes from an hex-encoded string
    pub fn from_bytes_hex(str: &str) -> Result<Self, error::Format> {
        let bytes = hex::decode(str).map_err(|e| error::Format::InvalidKey(e.to_string()))?;
        Self::from_bytes(&bytes)
    }

    pub fn from_proto(key: &schema::PublicKey) -> Result<Self, error::Format> {
        if key.algorithm == schema::public_key::Algorithm::Ed25519 as i32 {
            Ok(PublicKey::Ed25519(ed25519::PublicKey::from_bytes(
                &key.key,
            )?))
        } else if key.algorithm == schema::public_key::Algorithm::P256 as i32 {
            Ok(PublicKey::P256(p256::PublicKey::from_bytes(&key.key)?))
        } else {
            Err(error::Format::DeserializationError(format!(
                "deserialization error: unexpected key algorithm {}",
                key.algorithm
            )))
        }
    }

    pub fn to_proto(&self) -> schema::PublicKey {
        schema::PublicKey {
            algorithm: self.algorithm() as i32,
            key: self.to_bytes(),
        }
    }

    pub fn verify_signature(
        &self,
        data: &[u8],
        signature: &Signature,
    ) -> Result<(), error::Format> {
        match self {
            PublicKey::Ed25519(key) => key.verify_signature(data, signature),
            PublicKey::P256(key) => key.verify_signature(data, signature),
        }
    }

    pub fn algorithm(&self) -> crate::format::schema::public_key::Algorithm {
        match self {
            PublicKey::Ed25519(_) => crate::format::schema::public_key::Algorithm::Ed25519,
            PublicKey::P256(_) => crate::format::schema::public_key::Algorithm::P256,
        }
    }

    pub fn print(&self) -> String {
        self.to_string()
    }
}

#[derive(Clone, Debug)]
pub struct Signature(pub(crate) Vec<u8>);

impl Signature {
    pub fn from_bytes(data: &[u8]) -> Result<Self, error::Format> {
        Ok(Signature(data.to_owned()))
    }

    pub fn to_bytes(&self) -> &[u8] {
        &self.0[..]
    }
}

impl FromStr for PublicKey {
    type Err = error::Token;

    fn from_str(s: &str) -> Result<Self, Self::Err> {
        let (_, bytes) = biscuit_parser::parser::public_key(s)
            .finish()
            .map_err(biscuit_parser::error::LanguageError::from)?;
        Ok(PublicKey::from_bytes(&bytes)?)
    }
}

impl Display for PublicKey {
    fn fmt(&self, f: &mut std::fmt::Formatter<'_>) -> std::fmt::Result {
        write!(f, "ed25519/{}", hex::encode(&self.to_bytes()))
    }
}

#[derive(Clone, Debug)]
pub struct Block {
    pub(crate) data: Vec<u8>,
    pub(crate) next_key: PublicKey,
    pub signature: Signature,
    pub external_signature: Option<ExternalSignature>,
}

#[derive(Clone, Debug)]
pub struct ExternalSignature {
    pub(crate) public_key: PublicKey,
    pub(crate) signature: Signature,
}

#[derive(Clone, Debug)]
pub struct Token {
    pub root: PublicKey,
    pub blocks: Vec<Block>,
    pub next: TokenNext,
}

#[derive(Clone, Debug)]
pub enum TokenNext {
    Secret(PrivateKey),
    Seal(Signature),
}

pub fn sign(
    keypair: &KeyPair,
    next_key: &KeyPair,
    message: &[u8],
) -> Result<Signature, error::Token> {
    //FIXME: replace with SHA512 hashing
    let mut to_sign = message.to_vec();
    to_sign.extend(&(next_key.algorithm() as i32).to_le_bytes());
    to_sign.extend(&next_key.public().to_bytes());

    let signature = keypair.sign(&to_sign)?;

    Ok(Signature(signature.to_bytes().to_vec()))
}

pub fn verify_block_signature(block: &Block, public_key: &PublicKey) -> Result<(), error::Format> {
    //FIXME: replace with SHA512 hashing
    let mut to_verify = block.data.to_vec();

    if let Some(signature) = block.external_signature.as_ref() {
        to_verify.extend_from_slice(&signature.signature.to_bytes());
    }
    to_verify.extend(&(block.next_key.algorithm() as i32).to_le_bytes());
    to_verify.extend(&block.next_key.to_bytes());

    public_key.verify_signature(&to_verify, &block.signature)?;

    if let Some(external_signature) = block.external_signature.as_ref() {
        let mut to_verify = block.data.to_vec();
        to_verify.extend(&(public_key.algorithm() as i32).to_le_bytes());
        to_verify.extend(&public_key.to_bytes());

        external_signature
            .public_key
            .verify_signature(&to_verify, &external_signature.signature)?;
    }

    Ok(())
}

impl TokenNext {
    pub fn keypair(&self) -> Result<KeyPair, error::Token> {
        match &self {
            TokenNext::Seal(_) => Err(error::Token::AlreadySealed),
            TokenNext::Secret(private) => Ok(KeyPair::from(private)),
        }
    }

    pub fn is_sealed(&self) -> bool {
        match &self {
            TokenNext::Seal(_) => true,
            TokenNext::Secret(_) => false,
        }
    }
}<|MERGE_RESOLUTION|>--- conflicted
+++ resolved
@@ -10,15 +10,11 @@
 use crate::format::schema;
 
 use super::error;
-<<<<<<< HEAD
 mod ed25519;
 mod p256;
-=======
+
 #[cfg(feature = "pem")]
 use ed25519_dalek::pkcs8::DecodePrivateKey;
-use ed25519_dalek::*;
-
->>>>>>> c94c085d
 use nom::Finish;
 use rand_core::{CryptoRng, RngCore};
 use std::{fmt::Display, hash::Hash, str::FromStr};
@@ -74,16 +70,16 @@
 
     #[cfg(feature = "pem")]
     pub fn from_private_key_der(bytes: &[u8]) -> Result<Self, error::Format> {
-        let kp = SigningKey::from_pkcs8_der(bytes)
+        let kp = ed25519_dalek::SigningKey::from_pkcs8_der(bytes)
             .map_err(|e| error::Format::InvalidKey(e.to_string()))?;
-        Ok(KeyPair { kp })
+        Ok(KeyPair::Ed25519(ed25519::KeyPair { kp }))
     }
 
     #[cfg(feature = "pem")]
     pub fn from_private_key_pem(str: &str) -> Result<Self, error::Format> {
-        let kp = SigningKey::from_pkcs8_pem(str)
+        let kp = ed25519_dalek::SigningKey::from_pkcs8_pem(str)
             .map_err(|e| error::Format::InvalidKey(e.to_string()))?;
-        Ok(KeyPair { kp })
+        Ok(KeyPair::Ed25519(ed25519::KeyPair { kp }))
     }
 
     pub fn private(&self) -> PrivateKey {
