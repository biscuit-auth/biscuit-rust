[package]
name = "biscuit-auth"
version = "5.0.0"
description = "an authorization token with decentralized verification and offline attenuation"
authors = ["Geoffroy Couprie <contact@geoffroycouprie.com>"]
edition = "2018"
build = "build.rs"
license = "Apache-2.0"
documentation = "https://docs.rs/biscuit-auth"
homepage = "https://github.com/biscuit-auth/biscuit"
repository = "https://github.com/biscuit-auth/biscuit-rust"

[features]
default = ["regex-full", "datalog-macro"]
regex-full = ["regex/perf", "regex/unicode"]
wasm = ["wasm-bindgen", "getrandom/wasm-bindgen"]
# used by biscuit-wasm to serialize errors to JSON
serde-error = ["serde", "biscuit-parser/serde-error"]
# used by biscuit-quote to parse datalog at compile-time
datalog-macro = ["biscuit-quote"]
# used to expose public key information in a standard format
bwk = ["chrono", "serde"]
docsrs = []
uuid = ["dep:uuid"]
# used to expose pem/der loaders for keypairs
pem = ["ed25519-dalek/pem"]

[dependencies]
rand_core = "^0.6"
sha2 = "^0.9"
prost = "0.10"
prost-types = "0.10"
regex = { version = "1.5", default-features = false, features = ["std"] }
nom = { version = "7", default-features = false, features = ["std"] }
hex = "0.4"
zeroize = { version = "1", default-features = false }
thiserror = "1"
rand = { version = "0.8" }
wasm-bindgen = { version = "0.2", optional = true }
base64 = "0.13.0"
ed25519-dalek = { version = "2.0.0", features = ["rand_core", "zeroize"] }
serde = { version = "1.0.132", optional = true, features = ["derive"] }
getrandom = { version = "0.1.16" }
time = { version = "0.3.7", features = ["formatting", "parsing"] }
uuid = { version = "1", optional = true }
biscuit-parser = { version = "0.1.2", path = "../biscuit-parser" }
biscuit-quote = { version = "0.2.2", optional = true, path = "../biscuit-quote" }
<<<<<<< HEAD
chrono = { version = "0.4.26", optional = true, default-features = false, features = ["serde"] }
serde_json = "1.0.117"
=======
chrono = { version = "0.4.26", optional = true, default-features = false, features = [
  "serde",
] }
>>>>>>> 4fc3c314


[dev-dependencies]
bencher = "0.1.5"
rand = "0.8"
chrono = { version = "0.4.26", features = ["serde", "clock"] }
colored-diff = "0.2.3"
prost-build = "0.10"
serde = { version = "1.0.130", features = ["derive"] }
serde_json = "1.0.67"
codspeed-bencher-compat = "2.6.0"

#[build-dependencies]
#prost-build = "0.10"

[[example]]
name = "testcases"
required-features = ["serde-error"]
path = "examples/testcases.rs"

[[bench]]
name = "token"
harness = false<|MERGE_RESOLUTION|>--- conflicted
+++ resolved
@@ -45,15 +45,10 @@
 uuid = { version = "1", optional = true }
 biscuit-parser = { version = "0.1.2", path = "../biscuit-parser" }
 biscuit-quote = { version = "0.2.2", optional = true, path = "../biscuit-quote" }
-<<<<<<< HEAD
-chrono = { version = "0.4.26", optional = true, default-features = false, features = ["serde"] }
-serde_json = "1.0.117"
-=======
 chrono = { version = "0.4.26", optional = true, default-features = false, features = [
   "serde",
 ] }
->>>>>>> 4fc3c314
-
+serde_json = "1.0.117"
 
 [dev-dependencies]
 bencher = "0.1.5"
