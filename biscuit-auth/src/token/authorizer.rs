//! Authorizer structure and associated functions
use super::builder::{AuthorizerBuilder, BlockBuilder, Check, Fact, Policy, PolicyKind, Rule};
use super::{Biscuit, Block};
use crate::builder::{CheckKind, Convert};
use crate::datalog::{self, ExternFunc, Origin, RunLimits, TrustedOrigins};
use crate::error;
use crate::time::Instant;
use crate::token;
use prost::Message;
use std::collections::{BTreeMap, HashSet};
use std::time::Duration;
use std::{
    collections::HashMap,
    convert::{TryFrom, TryInto},
    default::Default,
    fmt::Write,
};

mod snapshot;

/// used to check authorization policies on a token
///
/// can be created from [Biscuit::authorizer] or [Authorizer::new]
#[derive(Clone)]
pub struct Authorizer {
    pub(crate) authorizer_block_builder: BlockBuilder,
    pub(crate) world: datalog::World,
    pub(crate) symbols: datalog::SymbolTable,
    pub(crate) token_origins: TrustedOrigins,
    pub(crate) policies: Vec<Policy>,
    pub(crate) blocks: Option<Vec<Block>>,
    pub(crate) public_key_to_block_id: HashMap<usize, Vec<usize>>,
    pub(crate) limits: AuthorizerLimits,
    pub(crate) execution_time: Duration,
}

impl Authorizer {
    pub(crate) fn from_token(token: &Biscuit) -> Result<Self, error::Token> {
        let mut b = AuthorizerBuilder::new();
        b.add_token(token);

        b.build()
    }

    /// creates a new empty authorizer
    ///
    /// this can be used to check policies when:
    /// * there is no token (unauthenticated case)
    /// * there is a lot of data to load in the authorizer on each check
    ///
    /// In the latter case, we can create an empty authorizer, load it
    /// with the facts, rules and checks, and each time a token must be checked,
    /// clone the authorizer and load the token with [`Authorizer::add_token`]
    fn new() -> Self {
        let world = datalog::World::new();
        let symbols = super::default_symbol_table();
        let authorizer_block_builder = BlockBuilder::new();

        Authorizer {
            authorizer_block_builder,
            world,
            symbols,
            token_origins: TrustedOrigins::default(),
            policies: vec![],
            blocks: None,
            public_key_to_block_id: HashMap::new(),
            limits: AuthorizerLimits::default(),
            execution_time: Duration::default(),
        }
    }

    /// creates an `Authorizer` from a serialized [crate::format::schema::AuthorizerPolicies]
    pub fn from(data: &[u8]) -> Result<Self, error::Token> {
        AuthorizerPolicies::deserialize(data)?.try_into()
    }

    /// serializes a authorizer's content
    ///
    /// you can use this to save a set of policies and load them quickly before
    /// verification. This will not store data obtained or generated from a token.
    pub fn save(&self) -> Result<AuthorizerPolicies, error::Token> {
        let facts = self.authorizer_block_builder.facts.to_vec();

        let rules = self.authorizer_block_builder.rules.to_vec();

        let checks = self.authorizer_block_builder.checks.to_vec();

        Ok(AuthorizerPolicies {
            version: crate::token::MAX_SCHEMA_VERSION,
            facts,
            rules,
            checks,
            policies: self.policies.clone(),
        })
    }

<<<<<<< HEAD
=======
    /// Add the rules, facts, checks, and policies of another `Authorizer`.
    /// If a token has already been added to `other`, it is not merged into `self`.
    pub fn merge(&mut self, mut other: Authorizer) -> Result<(), error::Token> {
        self.merge_block(other.authorizer_block_builder)?;
        self.policies.append(&mut other.policies);
        Ok(())
    }

    /// Add the rules, facts, and checks of another `BlockBuilder`.
    pub fn merge_block(&mut self, other: BlockBuilder) -> Result<(), error::Token> {
        self.authorizer_block_builder = self.authorizer_block_builder.clone().merge(other);
        Ok(())
    }

    pub fn add_fact<F: TryInto<Fact>>(&mut self, fact: F) -> Result<(), error::Token>
    where
        error::Token: From<<F as TryInto<Fact>>::Error>,
    {
        self.authorizer_block_builder = self.authorizer_block_builder.clone().add_fact(fact)?;
        Ok(())
    }

    pub fn add_rule<Ru: TryInto<Rule>>(&mut self, rule: Ru) -> Result<(), error::Token>
    where
        error::Token: From<<Ru as TryInto<Rule>>::Error>,
    {
        self.authorizer_block_builder = self.authorizer_block_builder.clone().add_rule(rule)?;
        Ok(())
    }

    pub fn add_check<C: TryInto<Check>>(&mut self, check: C) -> Result<(), error::Token>
    where
        error::Token: From<<C as TryInto<Check>>::Error>,
    {
        self.authorizer_block_builder = self.authorizer_block_builder.clone().add_check(check)?;
        Ok(())
    }

    /// adds some datalog code to the authorizer
    ///
    /// ```rust
    /// extern crate biscuit_auth as biscuit;
    ///
    /// use biscuit::Authorizer;
    ///
    /// let mut authorizer = Authorizer::new();
    ///
    /// authorizer.add_code(r#"
    ///   resource("/file1.txt");
    ///
    ///   check if user(1234);
    ///
    ///   // default allow
    ///   allow if true;
    /// "#).expect("should parse correctly");
    /// ```
    pub fn add_code<T: AsRef<str>>(&mut self, source: T) -> Result<(), error::Token> {
        self.add_code_with_params(source, HashMap::new(), HashMap::new())
    }

    pub fn add_code_with_params<T: AsRef<str>>(
        &mut self,
        source: T,
        params: HashMap<String, Term>,
        scope_params: HashMap<String, PublicKey>,
    ) -> Result<(), error::Token> {
        let source = source.as_ref();

        let source_result = parse_source(source).map_err(|e| {
            let e2: biscuit_parser::error::LanguageError = e.into();
            e2
        })?;

        for (_, fact) in source_result.facts.into_iter() {
            let mut fact: Fact = fact.into();
            for (name, value) in &params {
                let res = match fact.set(name, value) {
                    Ok(_) => Ok(()),
                    Err(error::Token::Language(
                        biscuit_parser::error::LanguageError::Parameters {
                            missing_parameters, ..
                        },
                    )) if missing_parameters.is_empty() => Ok(()),
                    Err(e) => Err(e),
                };
                res?;
            }
            fact.validate()?;
            self.authorizer_block_builder.facts.push(fact);
        }

        for (_, rule) in source_result.rules.into_iter() {
            let mut rule: Rule = rule.into();
            for (name, value) in &params {
                let res = match rule.set(name, value) {
                    Ok(_) => Ok(()),
                    Err(error::Token::Language(
                        biscuit_parser::error::LanguageError::Parameters {
                            missing_parameters, ..
                        },
                    )) if missing_parameters.is_empty() => Ok(()),
                    Err(e) => Err(e),
                };
                res?;
            }
            for (name, value) in &scope_params {
                let res = match rule.set_scope(name, *value) {
                    Ok(_) => Ok(()),
                    Err(error::Token::Language(
                        biscuit_parser::error::LanguageError::Parameters {
                            missing_parameters, ..
                        },
                    )) if missing_parameters.is_empty() => Ok(()),
                    Err(e) => Err(e),
                };
                res?;
            }
            rule.validate_parameters()?;
            self.authorizer_block_builder.rules.push(rule);
        }

        for (_, check) in source_result.checks.into_iter() {
            let mut check: Check = check.into();
            for (name, value) in &params {
                let res = match check.set(name, value) {
                    Ok(_) => Ok(()),
                    Err(error::Token::Language(
                        biscuit_parser::error::LanguageError::Parameters {
                            missing_parameters, ..
                        },
                    )) if missing_parameters.is_empty() => Ok(()),
                    Err(e) => Err(e),
                };
                res?;
            }
            for (name, value) in &scope_params {
                let res = match check.set_scope(name, *value) {
                    Ok(_) => Ok(()),
                    Err(error::Token::Language(
                        biscuit_parser::error::LanguageError::Parameters {
                            missing_parameters, ..
                        },
                    )) if missing_parameters.is_empty() => Ok(()),
                    Err(e) => Err(e),
                };
                res?;
            }
            check.validate_parameters()?;
            self.authorizer_block_builder.checks.push(check);
        }
        for (_, policy) in source_result.policies.into_iter() {
            let mut policy: Policy = policy.into();
            for (name, value) in &params {
                let res = match policy.set(name, value) {
                    Ok(_) => Ok(()),
                    Err(error::Token::Language(
                        biscuit_parser::error::LanguageError::Parameters {
                            missing_parameters, ..
                        },
                    )) if missing_parameters.is_empty() => Ok(()),
                    Err(e) => Err(e),
                };
                res?;
            }
            for (name, value) in &scope_params {
                let res = match policy.set_scope(name, *value) {
                    Ok(_) => Ok(()),
                    Err(error::Token::Language(
                        biscuit_parser::error::LanguageError::Parameters {
                            missing_parameters, ..
                        },
                    )) if missing_parameters.is_empty() => Ok(()),
                    Err(e) => Err(e),
                };
                res?;
            }
            policy.validate_parameters()?;
            self.policies.push(policy);
        }

        Ok(())
    }

    pub fn add_scope(&mut self, scope: Scope) {
        self.authorizer_block_builder = self.authorizer_block_builder.clone().add_scope(scope);
    }

>>>>>>> aff97485
    /// Returns the runtime limits of the authorizer
    ///
    /// Those limits cover all the executions under the `authorize`, `query` and `query_all` methods
    pub fn limits(&self) -> &AuthorizerLimits {
        &self.limits
    }

    /// Returns the currently registered external functions
    pub fn external_funcs(&self) -> &HashMap<String, ExternFunc> {
        &self.world.extern_funcs
    }

    /// run a query over the authorizer's Datalog engine to gather data
    ///
    /// ```rust
    /// # use biscuit_auth::KeyPair;
    /// # use biscuit_auth::Biscuit;
    /// # use biscuit_auth::builder::Algorithm;
    /// let keypair = KeyPair::new(Algorithm::Ed25519);
    /// let mut builder = Biscuit::builder();
    /// builder.add_fact("user(\"John Doe\", 42)");
    ///
    /// let biscuit = builder.build(&keypair).unwrap();
    ///
    /// let mut authorizer = biscuit.authorizer().unwrap();
    /// let res: Vec<(String, i64)> = authorizer.query("data($name, $id) <- user($name, $id)").unwrap();
    /// # assert_eq!(res.len(), 1);
    /// # assert_eq!(res[0].0, "John Doe");
    /// # assert_eq!(res[0].1, 42);
    /// ```
    // TODO rename as `query_token`
    pub fn query<R: TryInto<Rule>, T: TryFrom<Fact, Error = E>, E: Into<error::Token>>(
        &mut self,
        rule: R,
    ) -> Result<Vec<T>, error::Token>
    where
        error::Token: From<<R as TryInto<Rule>>::Error>,
    {
        let mut limits = self.limits.clone();
        limits.max_iterations -= self.world.iterations;
        if self.execution_time >= limits.max_time {
            return Err(error::Token::RunLimit(error::RunLimit::Timeout));
        }
        limits.max_time -= self.execution_time;

        self.query_with_limits(rule, limits)
    }

    /// run a query over the authorizer's Datalog engine to gather data
    ///
    /// this only sees facts from the authorizer and the authority block
    ///
    /// this method overrides the authorizer's runtime limits, just for this calls
    pub fn query_with_limits<R: TryInto<Rule>, T: TryFrom<Fact, Error = E>, E: Into<error::Token>>(
        &mut self,
        rule: R,
        limits: AuthorizerLimits,
    ) -> Result<Vec<T>, error::Token>
    where
        error::Token: From<<R as TryInto<Rule>>::Error>,
    {
        let rule = rule.try_into()?.convert(&mut self.symbols);

        let start = Instant::now();
        let result = self.query_inner(rule, limits);
        self.execution_time += start.elapsed();

        result
    }

    fn query_inner<T: TryFrom<Fact, Error = E>, E: Into<error::Token>>(
        &mut self,
        rule: datalog::Rule,
        limits: AuthorizerLimits,
    ) -> Result<Vec<T>, error::Token> {
        let rule_trusted_origins = TrustedOrigins::from_scopes(
            &rule.scopes,
            &TrustedOrigins::default(), // for queries, we don't want to default on the authorizer trust
            // queries are there to explore the final state of the world,
            // whereas authorizer contents are there to authorize or not
            // a token
            usize::MAX,
            &self.public_key_to_block_id,
        );

        let res = self
            .world
            .query_rule(rule, usize::MAX, &rule_trusted_origins, &self.symbols)?;

        res.inner
            .into_iter()
            .flat_map(|(_, set)| set.into_iter())
            .map(|f| Fact::convert_from(&f, &self.symbols))
            .map(|fact| {
                fact.map_err(error::Token::Format)
                    .and_then(|f| f.try_into().map_err(Into::into))
            })
            .collect()
    }

    /// run a query over the authorizer's Datalog engine to gather data
    ///
    /// this has access to the facts generated when evaluating all the blocks
    ///
    /// ```rust
    /// # use biscuit_auth::KeyPair;
    /// # use biscuit_auth::Biscuit;
    /// # use biscuit_auth::builder::Algorithm;
    /// let keypair = KeyPair::new(Algorithm::Ed25519,);
    /// let mut builder = Biscuit::builder();
    /// builder.add_fact("user(\"John Doe\", 42)");
    ///
    /// let biscuit = builder.build(&keypair).unwrap();
    ///
    /// let mut authorizer = biscuit.authorizer().unwrap();
    /// let res: Vec<(String, i64)> = authorizer.query_all("data($name, $id) <- user($name, $id)").unwrap();
    /// # assert_eq!(res.len(), 1);
    /// # assert_eq!(res[0].0, "John Doe");
    /// # assert_eq!(res[0].1, 42);
    /// ```
    pub fn query_all<R: TryInto<Rule>, T: TryFrom<Fact, Error = E>, E: Into<error::Token>>(
        &mut self,
        rule: R,
    ) -> Result<Vec<T>, error::Token>
    where
        error::Token: From<<R as TryInto<Rule>>::Error>,
    {
        let mut limits = self.limits.clone();
        limits.max_iterations -= self.world.iterations;
        if self.execution_time >= limits.max_time {
            return Err(error::Token::RunLimit(error::RunLimit::Timeout));
        }
        limits.max_time -= self.execution_time;

        self.query_all_with_limits(rule, limits)
    }

    /// run a query over the authorizer's Datalog engine to gather data
    ///
    /// this has access to the facts generated when evaluating all the blocks
    ///
    /// this method overrides the authorizer's runtime limits, just for this calls
    pub fn query_all_with_limits<
        R: TryInto<Rule>,
        T: TryFrom<Fact, Error = E>,
        E: Into<error::Token>,
    >(
        &mut self,
        rule: R,
        limits: AuthorizerLimits,
    ) -> Result<Vec<T>, error::Token>
    where
        error::Token: From<<R as TryInto<Rule>>::Error>,
    {
        let rule = rule.try_into()?.convert(&mut self.symbols);

        let start = Instant::now();
        let result = self.query_all_inner(rule, limits);
        self.execution_time += start.elapsed();

        result
    }

    fn query_all_inner<T: TryFrom<Fact, Error = E>, E: Into<error::Token>>(
        &mut self,
        rule: datalog::Rule,
        limits: AuthorizerLimits,
    ) -> Result<Vec<T>, error::Token> {
        let rule_trusted_origins = if rule.scopes.is_empty() {
            self.token_origins.clone()
        } else {
            TrustedOrigins::from_scopes(
                &rule.scopes,
                &TrustedOrigins::default(), // for queries, we don't want to default on the authorizer trust
                // queries are there to explore the final state of the world,
                // whereas authorizer contents are there to authorize or not
                // a token
                usize::MAX,
                &self.public_key_to_block_id,
            )
        };

        let res = self
            .world
            .query_rule(rule, 0, &rule_trusted_origins, &self.symbols)?;

        let r: HashSet<_> = res.into_iter().map(|(_, fact)| fact).collect();

        r.into_iter()
            .map(|f| Fact::convert_from(&f, &self.symbols))
            .map(|fact| {
                fact.map_err(error::Token::Format)
                    .and_then(|f| f.try_into().map_err(Into::into))
            })
            .collect::<Result<Vec<T>, _>>()
    }

<<<<<<< HEAD
=======
    /// adds a fact with the current time
    pub fn set_time(&mut self) {
        let fact = fact("time", &[date(&SystemTime::now())]);
        self.authorizer_block_builder = self
            .authorizer_block_builder
            .clone()
            .add_fact(fact)
            .unwrap();
    }

    /// add a policy to the authorizer
    pub fn add_policy<P: TryInto<Policy>>(&mut self, policy: P) -> Result<(), error::Token>
    where
        error::Token: From<<P as TryInto<Policy>>::Error>,
    {
        let policy = policy.try_into()?;
        policy.validate_parameters()?;
        self.policies.push(policy);
        Ok(())
    }

    /// todo remove, it's covered in BuilderExt
    /// adds a `allow if true` policy
    pub fn allow(&mut self) -> Result<(), error::Token> {
        self.add_policy("allow if true")
    }

    /// adds a `deny if true` policy
    pub fn deny(&mut self) -> Result<(), error::Token> {
        self.add_policy("deny if true")
    }

>>>>>>> aff97485
    /// returns the elapsed execution time
    pub fn execution_time(&self) -> Duration {
        self.execution_time
    }

    /// returns the number of fact generation iterations
    pub fn iterations(&self) -> u64 {
        self.world.iterations
    }

    /// returns the number of facts
    pub fn fact_count(&self) -> usize {
        self.world.facts.len()
    }

    /// verifies the checks and policies
    ///
    /// on error, this can return a list of all the failed checks or deny policy
    /// on success, it returns the index of the policy that matched
    pub fn authorize(&mut self) -> Result<usize, error::Token> {
        let mut limits = self.limits.clone();
        limits.max_iterations -= self.world.iterations;
        if self.execution_time >= limits.max_time {
            return Err(error::Token::RunLimit(error::RunLimit::Timeout));
        }
        limits.max_time -= self.execution_time;

        self.authorize_with_limits(limits)
    }

    /// TODO: consume the input to prevent further direct use
    /// verifies the checks and policies
    ///
    /// on error, this can return a list of all the failed checks or deny policy
    ///
    /// this method overrides the authorizer's runtime limits, just for this calls
    pub fn authorize_with_limits(
        &mut self,
        limits: AuthorizerLimits,
    ) -> Result<usize, error::Token> {
        let start = Instant::now();
        let result = self.authorize_inner(limits);
        self.execution_time += start.elapsed();

        result
    }

    fn authorize_inner(&mut self, mut limits: AuthorizerLimits) -> Result<usize, error::Token> {
        let start = Instant::now();
        let time_limit = start + limits.max_time;
        let mut current_iterations = self.world.iterations;

        let mut errors = vec![];
        let mut policy_result: Option<Result<usize, usize>> = None;

        let mut authorizer_origin = Origin::default();
        authorizer_origin.insert(usize::MAX);

        let authorizer_scopes: Vec<token::Scope> = self
            .authorizer_block_builder
            .scopes
            .clone()
            .iter()
            .map(|s| s.convert(&mut self.symbols))
            .collect();

        let authorizer_trusted_origins = TrustedOrigins::from_scopes(
            &authorizer_scopes,
            &TrustedOrigins::default(),
            usize::MAX,
            &self.public_key_to_block_id,
        );

        for (i, check) in self.authorizer_block_builder.checks.iter().enumerate() {
            let c = check.convert(&mut self.symbols);
            let mut successful = false;

            for query in check.queries.iter() {
                let query = query.convert(&mut self.symbols);
                let rule_trusted_origins = TrustedOrigins::from_scopes(
                    &query.scopes,
                    &authorizer_trusted_origins,
                    usize::MAX,
                    &self.public_key_to_block_id,
                );
                let res = match check.kind {
                    CheckKind::One => self.world.query_match(
                        query,
                        usize::MAX,
                        &rule_trusted_origins,
                        &self.symbols,
                    )?,
                    CheckKind::All => {
                        self.world
                            .query_match_all(query, &rule_trusted_origins, &self.symbols)?
                    }
                    CheckKind::Reject => !self.world.query_match(
                        query,
                        usize::MAX,
                        &rule_trusted_origins,
                        &self.symbols,
                    )?,
                };

                let now = Instant::now();
                if now >= time_limit {
                    return Err(error::Token::RunLimit(error::RunLimit::Timeout));
                }

                if res {
                    successful = true;
                    break;
                }
            }

            if !successful {
                errors.push(error::FailedCheck::Authorizer(
                    error::FailedAuthorizerCheck {
                        check_id: i as u32,
                        rule: self.symbols.print_check(&c),
                    },
                ));
            }
        }

        if let Some(blocks) = self.blocks.as_ref() {
            for (j, check) in blocks[0].checks.iter().enumerate() {
                let mut successful = false;

                let authority_trusted_origins = TrustedOrigins::from_scopes(
                    &blocks[0].scopes,
                    &TrustedOrigins::default(),
                    0,
                    &self.public_key_to_block_id,
                );

                for query in check.queries.iter() {
                    let rule_trusted_origins = TrustedOrigins::from_scopes(
                        &query.scopes,
                        &authority_trusted_origins,
                        0,
                        &self.public_key_to_block_id,
                    );
                    let res = match check.kind {
                        CheckKind::One => self.world.query_match(
                            query.clone(),
                            0,
                            &rule_trusted_origins,
                            &self.symbols,
                        )?,
                        CheckKind::All => self.world.query_match_all(
                            query.clone(),
                            &rule_trusted_origins,
                            &self.symbols,
                        )?,
                        CheckKind::Reject => !self.world.query_match(
                            query.clone(),
                            0,
                            &rule_trusted_origins,
                            &self.symbols,
                        )?,
                    };

                    let now = Instant::now();
                    if now >= time_limit {
                        return Err(error::Token::RunLimit(error::RunLimit::Timeout));
                    }

                    if res {
                        successful = true;
                        break;
                    }
                }

                if !successful {
                    errors.push(error::FailedCheck::Block(error::FailedBlockCheck {
                        block_id: 0u32,
                        check_id: j as u32,
                        rule: self.symbols.print_check(check),
                    }));
                }
            }
        }

        'policies_test: for (i, policy) in self.policies.iter().enumerate() {
            for query in policy.queries.iter() {
                let query = query.convert(&mut self.symbols);
                let rule_trusted_origins = TrustedOrigins::from_scopes(
                    &query.scopes,
                    &authorizer_trusted_origins,
                    usize::MAX,
                    &self.public_key_to_block_id,
                );

                let res = self.world.query_match(
                    query,
                    usize::MAX,
                    &rule_trusted_origins,
                    &self.symbols,
                )?;

                let now = Instant::now();
                if now >= time_limit {
                    return Err(error::Token::RunLimit(error::RunLimit::Timeout));
                }

                if res {
                    match policy.kind {
                        PolicyKind::Allow => policy_result = Some(Ok(i)),
                        PolicyKind::Deny => policy_result = Some(Err(i)),
                    };
                    break 'policies_test;
                }
            }
        }

        if let Some(blocks) = self.blocks.as_ref() {
            for (i, block) in (blocks[1..]).iter().enumerate() {
                let block_trusted_origins = TrustedOrigins::from_scopes(
                    &block.scopes,
                    &TrustedOrigins::default(),
                    i + 1,
                    &self.public_key_to_block_id,
                );

                for (j, check) in block.checks.iter().enumerate() {
                    let mut successful = false;

                    for query in check.queries.iter() {
                        let rule_trusted_origins = TrustedOrigins::from_scopes(
                            &query.scopes,
                            &block_trusted_origins,
                            i + 1,
                            &self.public_key_to_block_id,
                        );

                        let res = match check.kind {
                            CheckKind::One => self.world.query_match(
                                query.clone(),
                                i + 1,
                                &rule_trusted_origins,
                                &self.symbols,
                            )?,
                            CheckKind::All => self.world.query_match_all(
                                query.clone(),
                                &rule_trusted_origins,
                                &self.symbols,
                            )?,
                            CheckKind::Reject => !self.world.query_match(
                                query.clone(),
                                i + 1,
                                &rule_trusted_origins,
                                &self.symbols,
                            )?,
                        };

                        let now = Instant::now();
                        if now >= time_limit {
                            return Err(error::Token::RunLimit(error::RunLimit::Timeout));
                        }

                        if res {
                            successful = true;
                            break;
                        }
                    }

                    if !successful {
                        errors.push(error::FailedCheck::Block(error::FailedBlockCheck {
                            block_id: (i + 1) as u32,
                            check_id: j as u32,
                            rule: self.symbols.print_check(check),
                        }));
                    }
                }
            }
        }

        match (policy_result, errors.is_empty()) {
            (Some(Ok(i)), true) => Ok(i),
            (None, _) => Err(error::Token::FailedLogic(error::Logic::NoMatchingPolicy {
                checks: errors,
            })),
            (Some(Ok(i)), _) => Err(error::Token::FailedLogic(error::Logic::Unauthorized {
                policy: error::MatchedPolicy::Allow(i),
                checks: errors,
            })),
            (Some(Err(i)), _) => Err(error::Token::FailedLogic(error::Logic::Unauthorized {
                policy: error::MatchedPolicy::Deny(i),
                checks: errors,
            })),
        }
    }

    /// prints the content of the authorizer
    pub fn print_world(&self) -> String {
        self.to_string()
    }

    /// returns all of the data loaded in the authorizer
    pub fn dump(&self) -> (Vec<Fact>, Vec<Rule>, Vec<Check>, Vec<Policy>) {
        let mut checks = self.authorizer_block_builder.checks.clone();
        if let Some(blocks) = &self.blocks {
            for block in blocks {
                checks.extend(
                    block
                        .checks
                        .iter()
                        .map(|c| Check::convert_from(c, &self.symbols).unwrap()),
                );
            }
        }

        let facts = self
            .world
            .facts
            .iter_all()
            .map(|f| Fact::convert_from(f.1, &self.symbols))
            .collect::<Result<Vec<_>, error::Format>>()
            .unwrap();

        let rules = self
            .world
            .rules
            .iter_all()
            .map(|r| Rule::convert_from(r.1, &self.symbols))
            .collect::<Result<Vec<_>, error::Format>>()
            .unwrap();

        (facts, rules, checks, self.policies.clone())
    }

    pub fn dump_code(&self) -> String {
        let (facts, rules, checks, policies) = self.dump();
        let mut f = String::new();
        for fact in &facts {
            let _ = writeln!(f, "{fact};");
        }
        if !facts.is_empty() {
            let _ = writeln!(f);
        }

        for rule in &rules {
            let _ = writeln!(f, "{rule};");
        }
        if !rules.is_empty() {
            let _ = writeln!(f);
        }

        for check in &checks {
            let _ = writeln!(f, "{check};");
        }
        if !checks.is_empty() {
            let _ = writeln!(f);
        }

        for policy in &policies {
            let _ = writeln!(f, "{policy};");
        }
        f
    }
}

impl std::fmt::Display for Authorizer {
    fn fmt(&self, f: &mut std::fmt::Formatter<'_>) -> std::fmt::Result {
        let mut has_facts = false;
        let mut all_facts = BTreeMap::new();
        for (origin, factset) in &self.world.facts.inner {
            let mut facts = HashSet::new();
            for fact in factset {
                facts.insert(self.symbols.print_fact(fact));
            }

            has_facts = has_facts || !facts.is_empty();
            all_facts.insert(origin, facts);
        }

        let builder_facts = self
            .authorizer_block_builder
            .facts
            .iter()
            .map(|f| f.to_string())
            .collect::<HashSet<_>>();
        has_facts = has_facts || !builder_facts.is_empty();
        let mut authorizer_origin = Origin::default();
        authorizer_origin.insert(usize::MAX);
        match all_facts.get_mut(&authorizer_origin) {
            Some(e) => {
                e.extend(builder_facts);
            }
            None => {
                all_facts.insert(&authorizer_origin, builder_facts);
            }
        }

        if has_facts {
            writeln!(f, "// Facts:")?;
        }

        for (origin, factset) in &all_facts {
            let mut facts = factset.iter().collect::<Vec<_>>();
            facts.sort();

            if !facts.is_empty() {
                writeln!(f, "// origin: {origin}")?;
            }

            for fact in facts {
                writeln!(f, "{};", fact)?;
            }
        }

        if has_facts {
            writeln!(f)?;
        }

        let mut has_rules = false;
        let mut rules_map: BTreeMap<usize, HashSet<String>> = BTreeMap::new();
        for ruleset in self.world.rules.inner.values() {
            has_rules = has_rules || !ruleset.is_empty();
            for (origin, rule) in ruleset {
                rules_map
                    .entry(*origin)
                    .or_default()
                    .insert(self.symbols.print_rule(rule));
            }
        }

        let builder_rules = self
            .authorizer_block_builder
            .rules
            .iter()
            .map(|rule| rule.to_string())
            .collect::<HashSet<_>>();
        has_rules = has_rules || !builder_rules.is_empty();

        rules_map
            .entry(usize::MAX)
            .or_default()
            .extend(builder_rules);

        if has_rules {
            writeln!(f, "// Rules:")?;
        }

        for (origin, rule_list) in &rules_map {
            if !rule_list.is_empty() {
                if *origin == usize::MAX {
                    writeln!(f, "// origin: authorizer")?;
                } else {
                    writeln!(f, "// origin: {origin}")?;
                }
            }

            let mut sorted_rule_list = rule_list.iter().collect::<Vec<_>>();
            sorted_rule_list.sort();
            for rule in sorted_rule_list {
                writeln!(f, "{};", rule)?;
            }
        }

        if has_rules {
            writeln!(f)?;
        }

        let mut has_checks = false;
        let mut checks_map: BTreeMap<usize, Vec<String>> = Default::default();

        if let Some(blocks) = &self.blocks {
            for (i, block) in blocks.iter().enumerate() {
                let entry = checks_map.entry(i).or_default();
                has_checks = has_checks || !&block.checks.is_empty();
                for check in &block.checks {
                    entry.push(self.symbols.print_check(check));
                }
            }
        }

        let authorizer_entry = checks_map.entry(usize::MAX).or_default();

        has_checks = has_checks || !&self.authorizer_block_builder.checks.is_empty();
        for check in &self.authorizer_block_builder.checks {
            authorizer_entry.push(check.to_string());
        }

        if has_checks {
            writeln!(f, "// Checks:")?;
        }

        for (origin, checks) in checks_map {
            if !checks.is_empty() {
                if origin == usize::MAX {
                    writeln!(f, "// origin: authorizer")?;
                } else {
                    writeln!(f, "// origin: {origin}")?;
                }
            }

            for check in checks {
                writeln!(f, "{};", &check)?;
            }
        }

        if has_checks {
            writeln!(f)?;
        }

        if !self.policies.is_empty() {
            writeln!(f, "// Policies:")?;
        }
        for policy in self.policies.iter() {
            writeln!(f, "{policy};")?;
        }

        Ok(())
    }
}

impl TryFrom<AuthorizerPolicies> for Authorizer {
    type Error = error::Token;

    fn try_from(authorizer_policies: AuthorizerPolicies) -> Result<Self, Self::Error> {
        let AuthorizerPolicies {
            version: _,
            facts,
            rules,
            checks,
            policies,
        } = authorizer_policies;

        let mut authorizer = Self::new();

        for fact in facts.into_iter() {
            authorizer.authorizer_block_builder =
                authorizer.authorizer_block_builder.add_fact(fact)?;
        }

        for rule in rules.into_iter() {
            authorizer.authorizer_block_builder =
                authorizer.authorizer_block_builder.add_rule(rule)?;
        }

        for check in checks.into_iter() {
            authorizer.authorizer_block_builder =
                authorizer.authorizer_block_builder.add_check(check)?;
        }

        for policy in policies {
            authorizer.policies.push(policy);
        }

        Ok(authorizer)
    }
}

#[derive(Debug, Clone)]
pub struct AuthorizerPolicies {
    pub version: u32,
    /// list of facts provided by this block
    pub facts: Vec<Fact>,
    /// list of rules provided by blocks
    pub rules: Vec<Rule>,
    /// checks that the token and ambient data must validate
    pub checks: Vec<Check>,
    pub policies: Vec<Policy>,
}

impl AuthorizerPolicies {
    pub fn serialize(&self) -> Result<Vec<u8>, error::Token> {
        let proto = crate::format::convert::authorizer_to_proto_authorizer(self);

        let mut v = Vec::new();

        proto
            .encode(&mut v)
            .map(|_| v)
            .map_err(|e| error::Format::SerializationError(format!("serialization error: {:?}", e)))
            .map_err(error::Token::Format)
    }

    pub fn deserialize(data: &[u8]) -> Result<Self, error::Token> {
        let data = crate::format::schema::AuthorizerPolicies::decode(data).map_err(|e| {
            error::Format::DeserializationError(format!("deserialization error: {:?}", e))
        })?;

        Ok(crate::format::convert::proto_authorizer_to_authorizer(
            &data,
        )?)
    }
}

pub type AuthorizerLimits = RunLimits;

<<<<<<< HEAD
=======
impl BuilderExt for Authorizer {
    fn add_resource(mut self, name: &str) -> Self {
        let f = fact("resource", &[string(name)]);
        self.add_fact(f).unwrap();
        self
    }
    fn check_resource(mut self, name: &str) -> Self {
        self.add_check(Check {
            queries: vec![rule(
                "resource_check",
                &[string("resource_check")],
                &[pred("resource", &[string(name)])],
            )],
            kind: CheckKind::One,
        })
        .unwrap();
        self
    }
    fn add_operation(mut self, name: &str) -> Self {
        let f = fact("operation", &[string(name)]);
        self.add_fact(f).unwrap();
        self
    }
    fn check_operation(mut self, name: &str) -> Self {
        self.add_check(Check {
            queries: vec![rule(
                "operation_check",
                &[string("operation_check")],
                &[pred("operation", &[string(name)])],
            )],
            kind: CheckKind::One,
        })
        .unwrap();
        self
    }
    fn check_resource_prefix(mut self, prefix: &str) -> Self {
        let check = constrained_rule(
            "prefix",
            &[var("resource")],
            &[pred("resource", &[var("resource")])],
            &[Expression {
                ops: vec![
                    Op::Value(var("resource")),
                    Op::Value(string(prefix)),
                    Op::Binary(Binary::Prefix),
                ],
            }],
        );

        self.add_check(Check {
            queries: vec![check],
            kind: CheckKind::One,
        })
        .unwrap();
        self
    }

    fn check_resource_suffix(mut self, suffix: &str) -> Self {
        let check = constrained_rule(
            "suffix",
            &[var("resource")],
            &[pred("resource", &[var("resource")])],
            &[Expression {
                ops: vec![
                    Op::Value(var("resource")),
                    Op::Value(string(suffix)),
                    Op::Binary(Binary::Suffix),
                ],
            }],
        );

        self.add_check(Check {
            queries: vec![check],
            kind: CheckKind::One,
        })
        .unwrap();
        self
    }

    fn check_expiration_date(mut self, exp: SystemTime) -> Self {
        let check = constrained_rule(
            "expiration",
            &[var("time")],
            &[pred("time", &[var("time")])],
            &[Expression {
                ops: vec![
                    Op::Value(var("time")),
                    Op::Value(date(&exp)),
                    Op::Binary(Binary::LessOrEqual),
                ],
            }],
        );

        self.add_check(Check {
            queries: vec![check],
            kind: CheckKind::One,
        })
        .unwrap();
        self
    }
}

impl AuthorizerExt for Authorizer {
    fn add_allow_all(&mut self) {
        self.add_policy("allow if true").unwrap();
    }
    fn add_deny_all(&mut self) {
        self.add_policy("deny if true").unwrap();
    }
}

>>>>>>> aff97485
#[cfg(test)]
mod tests {
    use std::time::Duration;

    use datalog::{SymbolTable, World};
    use token::builder::{self, load_and_translate_block, var};
    use token::{public_keys::PublicKeys, DATALOG_3_1};

    use crate::PublicKey;
    use crate::{
        builder::{Algorithm, BiscuitBuilder, BlockBuilder},
        KeyPair,
    };

    use super::*;

    #[test]
    fn empty_authorizer() {
        let mut builder = AuthorizerBuilder::new();
        builder.add_policy("allow if true").unwrap();
        let mut authorizer = builder.build().unwrap();
        assert_eq!(
            authorizer.authorize_with_limits(AuthorizerLimits {
                max_time: Duration::from_secs(10),
                ..Default::default()
            }),
            Ok(0)
        );
    }

    #[test]
    fn parameter_substitution() {
        let mut builder = AuthorizerBuilder::new();
        let mut params = HashMap::new();
        params.insert("p1".to_string(), "value".into());
        params.insert("p2".to_string(), 0i64.into());
        params.insert("p3".to_string(), true.into());
        let mut scope_params = HashMap::new();
        scope_params.insert(
            "pk".to_string(),
            PublicKey::from_bytes(
                &hex::decode("6e9e6d5a75cf0c0e87ec1256b4dfed0ca3ba452912d213fcc70f8516583db9db")
                    .unwrap(),
                crate::builder::Algorithm::Ed25519,
            )
            .unwrap(),
        );
        builder
            .add_code_with_params(
                r#"
                  fact({p1}, "value");
                  rule($var, {p2}) <- fact($var, {p2});
                  check if {p3};
                  allow if {p3} trusting {pk};
              "#,
                params,
                scope_params,
            )
            .unwrap();
        let _authorizer = builder.build().unwrap();
    }

    #[test]
    fn forbid_unbound_parameters() {
        let mut builder = AuthorizerBuilder::new();

        let mut fact = Fact::try_from("fact({p1}, {p4})").unwrap();
        fact.set("p1", "hello").unwrap();
        let res = builder.add_fact(fact);
        assert_eq!(
            res,
            Err(error::Token::Language(
                biscuit_parser::error::LanguageError::Parameters {
                    missing_parameters: vec!["p4".to_string()],
                    unused_parameters: vec![],
                }
            ))
        );
        let mut rule = Rule::try_from(
            "fact($var1, {p2}) <- f1($var1, $var3), f2({p2}, $var3, {p4}), $var3.starts_with({p2})",
        )
        .unwrap();
        rule.set("p2", "hello").unwrap();
        let res = builder.add_rule(rule);
        assert_eq!(
            res,
            Err(error::Token::Language(
                biscuit_parser::error::LanguageError::Parameters {
                    missing_parameters: vec!["p4".to_string()],
                    unused_parameters: vec![],
                }
            ))
        );
        let mut check = Check::try_from("check if {p4}, {p3}").unwrap();
        check.set("p3", true).unwrap();
        let res = builder.add_check(check);
        assert_eq!(
            res,
            Err(error::Token::Language(
                biscuit_parser::error::LanguageError::Parameters {
                    missing_parameters: vec!["p4".to_string()],
                    unused_parameters: vec![],
                }
            ))
        );
        let mut policy = Policy::try_from("allow if {p4}, {p3}").unwrap();
        policy.set("p3", true).unwrap();

        let res = builder.add_policy(policy);
        assert_eq!(
            res,
            Err(error::Token::Language(
                biscuit_parser::error::LanguageError::Parameters {
                    missing_parameters: vec!["p4".to_string()],
                    unused_parameters: vec![],
                }
            ))
        );
    }

    #[test]
    fn forbid_unbound_parameters_in_add_code() {
        let mut builder = AuthorizerBuilder::new();
        let mut params = HashMap::new();
        params.insert("p1".to_string(), "hello".into());
        params.insert("p2".to_string(), 1i64.into());
        params.insert("p4".to_string(), "this will be ignored".into());
        let res = builder.add_code_with_params(
            r#"fact({p1}, "value");
             rule($head_var) <- f1($head_var), {p2} > 0;
             check if {p3};
             allow if {p3};
            "#,
            params,
            HashMap::new(),
        );

        assert_eq!(
            res,
            Err(error::Token::Language(
                biscuit_parser::error::LanguageError::Parameters {
                    missing_parameters: vec!["p3".to_string()],
                    unused_parameters: vec![],
                }
            ))
        )
    }

    #[test]
    fn query_authorizer_from_token_tuple() {
        use crate::Biscuit;
        use crate::KeyPair;
        let keypair = KeyPair::new(Algorithm::Ed25519);
        let biscuit = Biscuit::builder()
            .add_fact("user(\"John Doe\", 42)")
            .unwrap()
            .build(&keypair)
            .unwrap();

        let mut authorizer = biscuit.authorizer().unwrap();
        let res: Vec<(String, i64)> = authorizer
            .query("data($name, $id) <- user($name, $id)")
            .unwrap();

        assert_eq!(res.len(), 1);
        assert_eq!(res[0].0, "John Doe");
        assert_eq!(res[0].1, 42);
    }

    #[test]
    fn query_authorizer_from_token_string() {
        use crate::Biscuit;
        use crate::KeyPair;
        let keypair = KeyPair::new(Algorithm::Ed25519);
        let biscuit = Biscuit::builder()
            .add_fact("user(\"John Doe\")")
            .unwrap()
            .build(&keypair)
            .unwrap();

        let mut authorizer = biscuit.authorizer().unwrap();
        let res: Vec<(String,)> = authorizer.query("data($name) <- user($name)").unwrap();

        assert_eq!(res.len(), 1);
        assert_eq!(res[0].0, "John Doe");
    }

    #[test]
    fn authorizer_with_scopes() {
        let root = KeyPair::new(Algorithm::Ed25519);
        let external = KeyPair::new(Algorithm::Ed25519);

        let mut scope_params = HashMap::new();
        scope_params.insert("external_pub".to_string(), external.public());

        let biscuit1 = Biscuit::builder()
            .add_code_with_params(
                r#"right("read");
           check if group("admin") trusting {external_pub};
        "#,
                HashMap::new(),
                scope_params,
            )
            .unwrap()
            .build(&root)
            .unwrap();

        let req = biscuit1.third_party_request().unwrap();

        let builder = BlockBuilder::new()
            .add_code(
                r#"group("admin");
             check if right("read");
            "#,
            )
            .unwrap();
        let res = req.create_block(&external.private(), builder).unwrap();
        let biscuit2 = biscuit1.append_third_party(external.public(), res).unwrap();
        let serialized = biscuit2.to_vec().unwrap();
        let biscuit2 = Biscuit::from(serialized, root.public()).unwrap();

        let mut builder = AuthorizerBuilder::new();
        let external2 = KeyPair::new(Algorithm::Ed25519);

        let mut scope_params = HashMap::new();
        scope_params.insert("external".to_string(), external.public());
        scope_params.insert("external2".to_string(), external2.public());

        builder
            .add_code_with_params(
                r#"
            // this rule trusts both the third-party block and the authority, and can access facts
            // from both
            possible(true) <- right($right), group("admin") trusting authority, {external};

            // this rule only trusts the third-party block and can't access authority facts
            // it should _not_ generate a fact
            impossible(true) <- right("read") trusting {external2};

            authorizer(true);

            check if possible(true) trusting authority, {external};
            deny if impossible(true) trusting {external2};
            allow if true;
            "#,
                HashMap::new(),
                scope_params,
            )
            .unwrap();

        builder.add_token(&biscuit2);
        builder.set_limits(AuthorizerLimits {
            max_time: Duration::from_millis(10), //Set 10 milliseconds as the maximum time allowed for the authorization due to "cheap" worker on GitHub Actions
            ..Default::default()
        });

        let mut authorizer = builder.build().unwrap();

        println!("token:\n{}", biscuit2);
        println!("world:\n{}", authorizer.print_world());

        let res = authorizer.authorize_with_limits(AuthorizerLimits {
            max_time: Duration::from_secs(10),
            ..Default::default()
        });
        println!("world after:\n{}", authorizer.print_world());

        res.unwrap();

        // authorizer facts are always visible, no matter what
        let authorizer_facts: Vec<Fact> = authorizer
            .query_with_limits(
                "authorizer(true) <- authorizer(true)",
                AuthorizerLimits {
                    max_time: Duration::from_secs(10),
                    ..Default::default()
                },
            )
            .unwrap();

        assert_eq!(authorizer_facts.len(), 1);

        // authority facts are visible by default
        let authority_facts: Vec<Fact> = authorizer
            .query_with_limits(
                "right($right) <- right($right)",
                AuthorizerLimits {
                    max_time: Duration::from_secs(10),
                    ..Default::default()
                },
            )
            .unwrap();
        assert_eq!(authority_facts.len(), 1);

        // authority facts are not visible if
        // there is an explicit rule scope annotation that does
        // not cover previous or authority
        let authority_facts_untrusted: Vec<Fact> = authorizer
            .query_with_limits(
                {
                    let mut r: Rule = "right($right) <- right($right) trusting {external}"
                        .try_into()
                        .unwrap();
                    r.set_scope("external", external.public()).unwrap();
                    r
                },
                AuthorizerLimits {
                    max_time: Duration::from_secs(10),
                    ..Default::default()
                },
            )
            .unwrap();
        assert_eq!(authority_facts_untrusted.len(), 0);

        // block facts are not visible by default
        let block_facts_untrusted: Vec<Fact> = authorizer
            .query_with_limits(
                "group($group) <- group($group)",
                AuthorizerLimits {
                    max_time: Duration::from_secs(10),
                    ..Default::default()
                },
            )
            .unwrap();
        assert_eq!(block_facts_untrusted.len(), 0);

        // block facts are visible if trusted
        let block_facts_trusted: Vec<Fact> = authorizer
            .query_with_limits(
                {
                    let mut r: Rule = "group($group) <- group($group) trusting {external}"
                        .try_into()
                        .unwrap();
                    r.set_scope("external", external.public()).unwrap();
                    r
                },
                AuthorizerLimits {
                    max_time: Duration::from_secs(10),
                    ..Default::default()
                },
            )
            .unwrap();
        assert_eq!(block_facts_trusted.len(), 1);

        // block facts are visible by default with query_all
        let block_facts_query_all: Vec<Fact> = authorizer
            .query_all_with_limits(
                "group($group) <- group($group)",
                AuthorizerLimits {
                    max_time: Duration::from_secs(10),
                    ..Default::default()
                },
            )
            .unwrap();
        assert_eq!(block_facts_query_all.len(), 1);

        // block facts are not visible with query_all if the query has an explicit
        // scope annotation that does not trust them
        let block_facts_query_all_explicit: Vec<Fact> = authorizer
            .query_all_with_limits(
                "group($group) <- group($group) trusting authority",
                AuthorizerLimits {
                    max_time: Duration::from_secs(10),
                    ..Default::default()
                },
            )
            .unwrap();
        assert_eq!(block_facts_query_all_explicit.len(), 0);
    }

    #[test]
    fn authorizer_display_before_and_after_authorization() {
        let root = KeyPair::new(Algorithm::Ed25519);

        let token = BiscuitBuilder::new()
            .add_code(
                r#"
            authority_fact(true);
            authority_rule($v) <- authority_fact($v);
            check if authority_fact(true), authority_rule(true);
        "#,
            )
            .unwrap()
            .build(&root)
            .unwrap();

        let mut builder = AuthorizerBuilder::new();
        builder.add_token(&token);

        builder
            .add_code(
                r#"
          authorizer_fact(true);
          authorizer_rule($v) <- authorizer_fact($v);
          check if authorizer_fact(true), authorizer_rule(true);
          allow if true;
        "#,
            )
            .unwrap();
        let mut authorizer = builder.build().unwrap();
        let output_before_authorization = authorizer.to_string();

        assert!(
            output_before_authorization.contains("authorizer_fact(true)"),
            "Authorizer.to_string() displays authorizer facts even before running authorize()"
        );

        authorizer
            .authorize_with_limits(AuthorizerLimits {
                max_time: Duration::from_secs(10),
                ..Default::default()
            })
            .unwrap();

        let output_after_authorization = authorizer.to_string();
        assert!(
            output_after_authorization.contains("authorizer_rule(true)"),
            "Authorizer.to_string() displays generated facts after running authorize()"
        );

        assert_eq!(
            r#"// Facts:
// origin: 0
authority_fact(true);
authority_rule(true);
// origin: authorizer
authorizer_fact(true);
authorizer_rule(true);

// Rules:
// origin: 0
authority_rule($v) <- authority_fact($v);
// origin: authorizer
authorizer_rule($v) <- authorizer_fact($v);

// Checks:
// origin: 0
check if authority_fact(true), authority_rule(true);
// origin: authorizer
check if authorizer_fact(true), authorizer_rule(true);

// Policies:
allow if true;
"#,
            output_after_authorization
        );
    }

    #[test]
    fn empty_authorizer_display() {
        let authorizer = Authorizer::new();
        assert_eq!("", authorizer.to_string())
    }

    #[test]
    fn rule_validate_variables() {
        let mut builder = AuthorizerBuilder::new();
        let mut syms = SymbolTable::new();
        let rule_name = syms.insert("test");
        let pred_name = syms.insert("pred");
        let rule = datalog::rule(
            rule_name,
            &[datalog::var(&mut syms, "unbound")],
            &[datalog::pred(pred_name, &[datalog::var(&mut syms, "any")])],
        );
        let mut block = Block {
            symbols: syms.clone(),
            facts: vec![],
            rules: vec![rule],
            checks: vec![],
            context: None,
            version: DATALOG_3_1,
            external_key: None,
            public_keys: PublicKeys::new(),
            scopes: vec![],
        };

        // FIXME
        assert_eq!(
            /*builder
            .load_and_translate_block(&mut block, 0, &syms)*/
            load_and_translate_block(
                &mut block,
                0,
                &syms,
                &mut SymbolTable::new(),
                &mut HashMap::new(),
                &mut World::new(),
            )
            .unwrap_err(),
            error::Token::FailedLogic(error::Logic::InvalidBlockRule(
                0,
                "test($unbound) <- pred($any)".to_string()
            ))
        );

        // broken rules directly added to the authorizer currently don’t trigger any error, but silently fail to generate facts when they match
        builder
            .add_rule(builder::rule(
                "test",
                &[var("unbound")],
                &[builder::pred("pred", &[builder::var("any")])],
            ))
            .unwrap();
        let mut authorizer = builder.build().unwrap();
        let res: Vec<(String,)> = authorizer
            .query(builder::rule(
                "output",
                &[builder::string("x")],
                &[builder::pred("test", &[builder::var("any")])],
            ))
            .unwrap();

        assert_eq!(res, vec![]);
    }
}<|MERGE_RESOLUTION|>--- conflicted
+++ resolved
@@ -94,196 +94,6 @@
         })
     }
 
-<<<<<<< HEAD
-=======
-    /// Add the rules, facts, checks, and policies of another `Authorizer`.
-    /// If a token has already been added to `other`, it is not merged into `self`.
-    pub fn merge(&mut self, mut other: Authorizer) -> Result<(), error::Token> {
-        self.merge_block(other.authorizer_block_builder)?;
-        self.policies.append(&mut other.policies);
-        Ok(())
-    }
-
-    /// Add the rules, facts, and checks of another `BlockBuilder`.
-    pub fn merge_block(&mut self, other: BlockBuilder) -> Result<(), error::Token> {
-        self.authorizer_block_builder = self.authorizer_block_builder.clone().merge(other);
-        Ok(())
-    }
-
-    pub fn add_fact<F: TryInto<Fact>>(&mut self, fact: F) -> Result<(), error::Token>
-    where
-        error::Token: From<<F as TryInto<Fact>>::Error>,
-    {
-        self.authorizer_block_builder = self.authorizer_block_builder.clone().add_fact(fact)?;
-        Ok(())
-    }
-
-    pub fn add_rule<Ru: TryInto<Rule>>(&mut self, rule: Ru) -> Result<(), error::Token>
-    where
-        error::Token: From<<Ru as TryInto<Rule>>::Error>,
-    {
-        self.authorizer_block_builder = self.authorizer_block_builder.clone().add_rule(rule)?;
-        Ok(())
-    }
-
-    pub fn add_check<C: TryInto<Check>>(&mut self, check: C) -> Result<(), error::Token>
-    where
-        error::Token: From<<C as TryInto<Check>>::Error>,
-    {
-        self.authorizer_block_builder = self.authorizer_block_builder.clone().add_check(check)?;
-        Ok(())
-    }
-
-    /// adds some datalog code to the authorizer
-    ///
-    /// ```rust
-    /// extern crate biscuit_auth as biscuit;
-    ///
-    /// use biscuit::Authorizer;
-    ///
-    /// let mut authorizer = Authorizer::new();
-    ///
-    /// authorizer.add_code(r#"
-    ///   resource("/file1.txt");
-    ///
-    ///   check if user(1234);
-    ///
-    ///   // default allow
-    ///   allow if true;
-    /// "#).expect("should parse correctly");
-    /// ```
-    pub fn add_code<T: AsRef<str>>(&mut self, source: T) -> Result<(), error::Token> {
-        self.add_code_with_params(source, HashMap::new(), HashMap::new())
-    }
-
-    pub fn add_code_with_params<T: AsRef<str>>(
-        &mut self,
-        source: T,
-        params: HashMap<String, Term>,
-        scope_params: HashMap<String, PublicKey>,
-    ) -> Result<(), error::Token> {
-        let source = source.as_ref();
-
-        let source_result = parse_source(source).map_err(|e| {
-            let e2: biscuit_parser::error::LanguageError = e.into();
-            e2
-        })?;
-
-        for (_, fact) in source_result.facts.into_iter() {
-            let mut fact: Fact = fact.into();
-            for (name, value) in &params {
-                let res = match fact.set(name, value) {
-                    Ok(_) => Ok(()),
-                    Err(error::Token::Language(
-                        biscuit_parser::error::LanguageError::Parameters {
-                            missing_parameters, ..
-                        },
-                    )) if missing_parameters.is_empty() => Ok(()),
-                    Err(e) => Err(e),
-                };
-                res?;
-            }
-            fact.validate()?;
-            self.authorizer_block_builder.facts.push(fact);
-        }
-
-        for (_, rule) in source_result.rules.into_iter() {
-            let mut rule: Rule = rule.into();
-            for (name, value) in &params {
-                let res = match rule.set(name, value) {
-                    Ok(_) => Ok(()),
-                    Err(error::Token::Language(
-                        biscuit_parser::error::LanguageError::Parameters {
-                            missing_parameters, ..
-                        },
-                    )) if missing_parameters.is_empty() => Ok(()),
-                    Err(e) => Err(e),
-                };
-                res?;
-            }
-            for (name, value) in &scope_params {
-                let res = match rule.set_scope(name, *value) {
-                    Ok(_) => Ok(()),
-                    Err(error::Token::Language(
-                        biscuit_parser::error::LanguageError::Parameters {
-                            missing_parameters, ..
-                        },
-                    )) if missing_parameters.is_empty() => Ok(()),
-                    Err(e) => Err(e),
-                };
-                res?;
-            }
-            rule.validate_parameters()?;
-            self.authorizer_block_builder.rules.push(rule);
-        }
-
-        for (_, check) in source_result.checks.into_iter() {
-            let mut check: Check = check.into();
-            for (name, value) in &params {
-                let res = match check.set(name, value) {
-                    Ok(_) => Ok(()),
-                    Err(error::Token::Language(
-                        biscuit_parser::error::LanguageError::Parameters {
-                            missing_parameters, ..
-                        },
-                    )) if missing_parameters.is_empty() => Ok(()),
-                    Err(e) => Err(e),
-                };
-                res?;
-            }
-            for (name, value) in &scope_params {
-                let res = match check.set_scope(name, *value) {
-                    Ok(_) => Ok(()),
-                    Err(error::Token::Language(
-                        biscuit_parser::error::LanguageError::Parameters {
-                            missing_parameters, ..
-                        },
-                    )) if missing_parameters.is_empty() => Ok(()),
-                    Err(e) => Err(e),
-                };
-                res?;
-            }
-            check.validate_parameters()?;
-            self.authorizer_block_builder.checks.push(check);
-        }
-        for (_, policy) in source_result.policies.into_iter() {
-            let mut policy: Policy = policy.into();
-            for (name, value) in &params {
-                let res = match policy.set(name, value) {
-                    Ok(_) => Ok(()),
-                    Err(error::Token::Language(
-                        biscuit_parser::error::LanguageError::Parameters {
-                            missing_parameters, ..
-                        },
-                    )) if missing_parameters.is_empty() => Ok(()),
-                    Err(e) => Err(e),
-                };
-                res?;
-            }
-            for (name, value) in &scope_params {
-                let res = match policy.set_scope(name, *value) {
-                    Ok(_) => Ok(()),
-                    Err(error::Token::Language(
-                        biscuit_parser::error::LanguageError::Parameters {
-                            missing_parameters, ..
-                        },
-                    )) if missing_parameters.is_empty() => Ok(()),
-                    Err(e) => Err(e),
-                };
-                res?;
-            }
-            policy.validate_parameters()?;
-            self.policies.push(policy);
-        }
-
-        Ok(())
-    }
-
-    pub fn add_scope(&mut self, scope: Scope) {
-        self.authorizer_block_builder = self.authorizer_block_builder.clone().add_scope(scope);
-    }
-
->>>>>>> aff97485
     /// Returns the runtime limits of the authorizer
     ///
     /// Those limits cover all the executions under the `authorize`, `query` and `query_all` methods
@@ -481,41 +291,6 @@
             .collect::<Result<Vec<T>, _>>()
     }
 
-<<<<<<< HEAD
-=======
-    /// adds a fact with the current time
-    pub fn set_time(&mut self) {
-        let fact = fact("time", &[date(&SystemTime::now())]);
-        self.authorizer_block_builder = self
-            .authorizer_block_builder
-            .clone()
-            .add_fact(fact)
-            .unwrap();
-    }
-
-    /// add a policy to the authorizer
-    pub fn add_policy<P: TryInto<Policy>>(&mut self, policy: P) -> Result<(), error::Token>
-    where
-        error::Token: From<<P as TryInto<Policy>>::Error>,
-    {
-        let policy = policy.try_into()?;
-        policy.validate_parameters()?;
-        self.policies.push(policy);
-        Ok(())
-    }
-
-    /// todo remove, it's covered in BuilderExt
-    /// adds a `allow if true` policy
-    pub fn allow(&mut self) -> Result<(), error::Token> {
-        self.add_policy("allow if true")
-    }
-
-    /// adds a `deny if true` policy
-    pub fn deny(&mut self) -> Result<(), error::Token> {
-        self.add_policy("deny if true")
-    }
-
->>>>>>> aff97485
     /// returns the elapsed execution time
     pub fn execution_time(&self) -> Duration {
         self.execution_time
@@ -1109,120 +884,6 @@
 
 pub type AuthorizerLimits = RunLimits;
 
-<<<<<<< HEAD
-=======
-impl BuilderExt for Authorizer {
-    fn add_resource(mut self, name: &str) -> Self {
-        let f = fact("resource", &[string(name)]);
-        self.add_fact(f).unwrap();
-        self
-    }
-    fn check_resource(mut self, name: &str) -> Self {
-        self.add_check(Check {
-            queries: vec![rule(
-                "resource_check",
-                &[string("resource_check")],
-                &[pred("resource", &[string(name)])],
-            )],
-            kind: CheckKind::One,
-        })
-        .unwrap();
-        self
-    }
-    fn add_operation(mut self, name: &str) -> Self {
-        let f = fact("operation", &[string(name)]);
-        self.add_fact(f).unwrap();
-        self
-    }
-    fn check_operation(mut self, name: &str) -> Self {
-        self.add_check(Check {
-            queries: vec![rule(
-                "operation_check",
-                &[string("operation_check")],
-                &[pred("operation", &[string(name)])],
-            )],
-            kind: CheckKind::One,
-        })
-        .unwrap();
-        self
-    }
-    fn check_resource_prefix(mut self, prefix: &str) -> Self {
-        let check = constrained_rule(
-            "prefix",
-            &[var("resource")],
-            &[pred("resource", &[var("resource")])],
-            &[Expression {
-                ops: vec![
-                    Op::Value(var("resource")),
-                    Op::Value(string(prefix)),
-                    Op::Binary(Binary::Prefix),
-                ],
-            }],
-        );
-
-        self.add_check(Check {
-            queries: vec![check],
-            kind: CheckKind::One,
-        })
-        .unwrap();
-        self
-    }
-
-    fn check_resource_suffix(mut self, suffix: &str) -> Self {
-        let check = constrained_rule(
-            "suffix",
-            &[var("resource")],
-            &[pred("resource", &[var("resource")])],
-            &[Expression {
-                ops: vec![
-                    Op::Value(var("resource")),
-                    Op::Value(string(suffix)),
-                    Op::Binary(Binary::Suffix),
-                ],
-            }],
-        );
-
-        self.add_check(Check {
-            queries: vec![check],
-            kind: CheckKind::One,
-        })
-        .unwrap();
-        self
-    }
-
-    fn check_expiration_date(mut self, exp: SystemTime) -> Self {
-        let check = constrained_rule(
-            "expiration",
-            &[var("time")],
-            &[pred("time", &[var("time")])],
-            &[Expression {
-                ops: vec![
-                    Op::Value(var("time")),
-                    Op::Value(date(&exp)),
-                    Op::Binary(Binary::LessOrEqual),
-                ],
-            }],
-        );
-
-        self.add_check(Check {
-            queries: vec![check],
-            kind: CheckKind::One,
-        })
-        .unwrap();
-        self
-    }
-}
-
-impl AuthorizerExt for Authorizer {
-    fn add_allow_all(&mut self) {
-        self.add_policy("allow if true").unwrap();
-    }
-    fn add_deny_all(&mut self) {
-        self.add_policy("deny if true").unwrap();
-    }
-}
-
->>>>>>> aff97485
 #[cfg(test)]
 mod tests {
     use std::time::Duration;
