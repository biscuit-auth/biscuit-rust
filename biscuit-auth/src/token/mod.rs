//! main structures to interact with Biscuit tokens
use std::collections::HashMap;
use std::convert::TryInto;

use self::public_keys::PublicKeys;

use super::crypto::{KeyPair, PublicKey};
use super::datalog::SymbolTable;
use super::error;
use super::format::SerializedBiscuit;
use builder::{BiscuitBuilder, BlockBuilder};
use prost::Message;
use rand_core::{CryptoRng, RngCore};

use crate::crypto::{self};
use crate::format::convert::proto_block_to_token_block;
use crate::format::schema::{self, ThirdPartyBlockContents};
use authorizer::Authorizer;

pub mod authorizer;
pub(crate) mod block;
pub mod builder;
<<<<<<< HEAD
pub(crate) mod public_keys;
pub(crate) mod third_party;
=======
pub mod builder_ext;
>>>>>>> 8323b13f
pub mod unverified;

pub use block::Block;
pub use third_party::*;

/// minimum supported version of the serialization format
pub const MIN_SCHEMA_VERSION: u32 = 3;
/// maximum supported version of the serialization format
pub const MAX_SCHEMA_VERSION: u32 = 4;

/// some symbols are predefined and available in every implementation, to avoid
/// transmitting them with every token
pub fn default_symbol_table() -> SymbolTable {
    SymbolTable::new()
}

/// This structure represents a valid Biscuit token
///
/// It contains multiple `Block` elements, the associated symbol table,
/// and a serialized version of this data
///
/// ```rust
/// extern crate biscuit_auth as biscuit;
///
/// use biscuit::{KeyPair, Biscuit, builder::*, builder_ext::*};
///
/// fn main() {
///   let root = KeyPair::new();
///
///   // first we define the authority block for global data,
///   // like access rights
///   // data from the authority block cannot be created in any other block
///   let mut builder = Biscuit::builder();
///   builder.add_fact(fact("right", &[string("/a/file1.txt"), string("read")]));
///
///   // facts and rules can also be parsed from a string
///   builder.add_fact("right(\"/a/file1.txt\", \"read\")").expect("parse error");
///
///   let token1 = builder.build(&root).unwrap();
///
///   // we can create a new block builder from that token
///   let mut builder2 = BlockBuilder::new();
///   builder2.check_operation("read");
///
///   let token2 = token1.append(builder2).unwrap();
/// }
/// ```
#[derive(Clone, Debug)]
pub struct Biscuit {
    pub(crate) root_key_id: Option<u32>,
    pub(crate) authority: schema::Block,
    pub(crate) blocks: Vec<schema::Block>,
    pub(crate) symbols: SymbolTable,
    pub(crate) container: SerializedBiscuit,
    pub(crate) public_key_to_block_id: HashMap<usize, Vec<usize>>,
}

impl Biscuit {
    /// create the first block's builder
    ///
    /// call [`builder::BiscuitBuilder::build`] to create the token
    pub fn builder() -> BiscuitBuilder {
        BiscuitBuilder::new()
    }

    /// deserializes a token and validates the signature using the root public key
    pub fn from<T, F>(slice: T, f: F) -> Result<Self, error::Token>
    where
        F: Fn(Option<u32>) -> PublicKey,
        T: AsRef<[u8]>,
    {
        Biscuit::from_with_symbols(slice.as_ref(), f, default_symbol_table())
    }

    /// deserializes a token and validates the signature using the root public key
    pub fn from_base64<T, F>(slice: T, f: F) -> Result<Self, error::Token>
    where
        F: Fn(Option<u32>) -> PublicKey,
        T: AsRef<[u8]>,
    {
        Biscuit::from_base64_with_symbols(slice, f, default_symbol_table())
    }

    /// serializes the token
    pub fn to_vec(&self) -> Result<Vec<u8>, error::Token> {
        self.container.to_vec().map_err(error::Token::Format)
    }

    /// serializes the token and encode it to a (URL safe) base64 string
    pub fn to_base64(&self) -> Result<String, error::Token> {
        self.container
            .to_vec()
            .map_err(error::Token::Format)
            .map(|v| base64::encode_config(v, base64::URL_SAFE))
    }

    /// serializes the token
    pub fn serialized_size(&self) -> Result<usize, error::Token> {
        Ok(self.container.serialized_size())
    }

    /// creates a sealed version of the token
    ///
    /// sealed tokens cannot be attenuated
    pub fn seal(&self) -> Result<Biscuit, error::Token> {
        let container = self.container.seal()?;

        let mut token = self.clone();
        token.container = container;

        Ok(token)
    }

    /// creates a authorizer from this token
    pub fn authorizer(&self) -> Result<Authorizer, error::Token> {
        Authorizer::from_token(self)
    }

    /// runs authorization with the provided authorizer
    pub fn authorize<'t>(&self, authorizer: &Authorizer) -> Result<usize, error::Token> {
        let mut a = authorizer.clone();
        a.add_token(self)?;
        a.authorize()
    }

    /// adds a new block to the token
    ///
    /// since the public key is integrated into the token, the keypair can be
    /// discarded right after calling this function
    pub fn append(&self, block_builder: BlockBuilder) -> Result<Self, error::Token> {
        let keypair = KeyPair::new_with_rng(&mut rand::rngs::OsRng);
        self.append_with_keypair(&keypair, block_builder)
    }

    /// returns the list of context elements of each block
    ///
    /// the context is a free form text field in which application specific data
    /// can be stored
    pub fn context(&self) -> Vec<Option<String>> {
        let mut res = vec![self.authority.context.clone()];

        for b in self.blocks.iter() {
            res.push(b.context.clone());
        }

        res
    }

    /// returns a list of revocation identifiers for each block, in order
    ///
    /// revocation identifiers are unique: tokens generated separately with
    /// the same contents will have different revocation ids
    pub fn revocation_identifiers(&self) -> Vec<Vec<u8>> {
        let mut res = Vec::new();

        res.push(self.container.authority.signature.to_bytes().to_vec());

        for block in self.container.blocks.iter() {
            res.push(block.signature.to_bytes().to_vec());
        }

        res
    }

    /// returns a list of external key for each block, in order
    ///
    /// Blocks carrying an external public key are _third-party blocks_
    /// and their contents can be trusted as coming from the holder of
    /// the corresponding private key
    pub fn external_public_keys(&self) -> Vec<Option<Vec<u8>>> {
        let mut res = vec![None];

        for block in self.container.blocks.iter() {
            res.push(
                block
                    .external_signature
                    .as_ref()
                    .map(|sig| sig.public_key.to_bytes().to_vec()),
            );
        }

        res
    }

    /// pretty printer for this token
    pub fn print(&self) -> String {
        let authority = self
            .block(0)
            .as_ref()
            .map(|block| print_block(&self.symbols, block))
            .unwrap_or_else(|_| String::new());
        let blocks: Vec<_> = (1..self.block_count())
            .map(|i| {
                self.block(i)
                    .as_ref()
                    .map(|block| print_block(&self.symbols, block))
                    .unwrap_or_else(|_| String::new())
            })
            .collect();

        format!(
            "Biscuit {{\n    symbols: {:?}\n    public keys: {:?}\n    authority: {}\n    blocks: [\n        {}\n    ]\n}}",
            self.symbols.strings(),
            self.symbols.public_keys.keys.iter().map(|pk| hex::encode(pk.to_bytes())).collect::<Vec<_>>(),
            authority,
            blocks.join(",\n\t")
        )
    }

    /// prints the content of a block as Datalog source code
    pub fn print_block_source(&self, index: usize) -> Result<String, error::Token> {
        self.block(index)
            .map(|block| block.print_source(&self.symbols))
    }

    /// creates a new token, using a provided CSPRNG
    ///
    /// the public part of the root keypair must be used for verification
    pub(crate) fn new_with_rng<T: RngCore + CryptoRng>(
        rng: &mut T,
        root_key_id: Option<u32>,
        root: &KeyPair,
        mut symbols: SymbolTable,
        authority: Block,
    ) -> Result<Biscuit, error::Token> {
        if !symbols.is_disjoint(&authority.symbols) {
            return Err(error::Token::Format(error::Format::SymbolTableOverlap));
        }

        symbols.extend(&authority.symbols)?;

        let blocks = vec![];

        let next_keypair = KeyPair::new_with_rng(rng);
        let container = SerializedBiscuit::new(root_key_id, root, &next_keypair, &authority)?;

        symbols.public_keys.extend(&authority.public_keys)?;

        let authority = schema::Block::decode(&container.authority.data[..]).map_err(|e| {
            error::Token::Format(error::Format::BlockDeserializationError(format!(
                "error deserializing block: {:?}",
                e
            )))
        })?;

        Ok(Biscuit {
            root_key_id,
            authority,
            blocks,
            symbols,
            container,
            public_key_to_block_id: HashMap::new(),
        })
    }

    /// deserializes a token and validates the signature using the root public key, with a custom symbol table
    fn from_with_symbols<F>(slice: &[u8], f: F, symbols: SymbolTable) -> Result<Self, error::Token>
    where
        F: Fn(Option<u32>) -> PublicKey,
    {
        let container = SerializedBiscuit::from_slice(slice, f).map_err(error::Token::Format)?;

        Biscuit::from_serialized_container(container, symbols)
    }

    fn from_serialized_container(
        container: SerializedBiscuit,
        mut symbols: SymbolTable,
    ) -> Result<Self, error::Token> {
        let (authority, blocks, public_key_to_block_id) = container.extract_blocks(&mut symbols)?;

        let root_key_id = container.root_key_id;

        Ok(Biscuit {
            root_key_id,
            authority,
            blocks,
            symbols,
            container,
            public_key_to_block_id,
        })
    }

    /// deserializes a token and validates the signature using the root public key, with a custom symbol table
    fn from_base64_with_symbols<T, F>(
        slice: T,
        f: F,
        symbols: SymbolTable,
    ) -> Result<Self, error::Token>
    where
        F: Fn(Option<u32>) -> PublicKey,
        T: AsRef<[u8]>,
    {
        let decoded = base64::decode_config(slice, base64::URL_SAFE)?;
        Biscuit::from_with_symbols(&decoded, f, symbols)
    }

    /// returns the internal representation of the token
    pub fn container(&self) -> &SerializedBiscuit {
        &self.container
    }

    /// adds a new block to the token, using the provided CSPRNG
    ///
    /// since the public key is integrated into the token, the keypair can be
    /// discarded right after calling this function
    pub fn append_with_keypair(
        &self,
        keypair: &KeyPair,
        block_builder: BlockBuilder,
    ) -> Result<Self, error::Token> {
        let block = block_builder.build(self.symbols.clone());

        if !self.symbols.is_disjoint(&block.symbols) {
            return Err(error::Token::Format(error::Format::SymbolTableOverlap));
        }

        let authority = self.authority.clone();
        let mut blocks = self.blocks.clone();
        let mut symbols = self.symbols.clone();
        let mut public_key_to_block_id = self.public_key_to_block_id.clone();

        let container = self.container.append(keypair, &block, None)?;

        symbols.extend(&block.symbols)?;
        symbols.public_keys.extend(&block.public_keys)?;

        if let Some(index) = block
            .external_key
            .as_ref()
            .and_then(|pk| symbols.public_keys.get(&pk))
        {
            public_key_to_block_id
                .entry(index as usize)
                .or_default()
                .push(self.block_count() + 1);
        }
        let deser = schema::Block::decode(
            &container
                .blocks
                .last()
                .expect("a new block was just added so the list is not empty")
                .data[..],
        )
        .map_err(|e| {
            error::Token::Format(error::Format::BlockDeserializationError(format!(
                "error deserializing block: {:?}",
                e
            )))
        })?;
        blocks.push(deser);

        Ok(Biscuit {
            root_key_id: self.root_key_id,
            authority,
            blocks,
            symbols,
            container,
            public_key_to_block_id,
        })
    }

    pub fn third_party_request(&self) -> Result<Request, error::Token> {
        Request::from_container(&self.container)
    }

    pub fn append_third_party(
        &self,
        external_key: PublicKey,
        slice: &[u8],
    ) -> Result<Self, error::Token> {
        let next_keypair = KeyPair::new_with_rng(&mut rand::rngs::OsRng);

        let ThirdPartyBlockContents {
            payload,
            external_signature,
        } = schema::ThirdPartyBlockContents::decode(slice).map_err(|e| {
            error::Format::DeserializationError(format!("deserialization error: {:?}", e))
        })?;

        if external_signature.public_key.algorithm != schema::public_key::Algorithm::Ed25519 as i32
        {
            return Err(error::Token::Format(error::Format::DeserializationError(
                format!(
                    "deserialization error: unexpected key algorithm {}",
                    external_signature.public_key.algorithm
                ),
            )));
        }
        let bytes: [u8; 64] = (&external_signature.signature[..])
            .try_into()
            .map_err(|_| error::Format::InvalidSignatureSize(external_signature.signature.len()))?;

        let signature = ed25519_dalek::Signature::from_bytes(&bytes).map_err(|e| {
            error::Format::BlockSignatureDeserializationError(format!(
                "block external signature deserialization error: {:?}",
                e
            ))
        })?;
        let previous_key = self
            .container
            .blocks
            .last()
            .unwrap_or(&&self.container.authority)
            .next_key;
        let mut to_verify = payload.clone();
        to_verify
            .extend(&(crate::format::schema::public_key::Algorithm::Ed25519 as i32).to_le_bytes());
        to_verify.extend(&previous_key.to_bytes());

        external_key
            .0
            .verify_strict(&to_verify, &signature)
            .map_err(|s| s.to_string())
            .map_err(error::Signature::InvalidSignature)
            .map_err(error::Format::Signature)?;

        let block = schema::Block::decode(&payload[..]).map_err(|e| {
            error::Token::Format(error::Format::DeserializationError(format!(
                "deserialization error: {:?}",
                e
            )))
        })?;

        let external_signature = crypto::ExternalSignature {
            public_key: external_key,
            signature,
        };

        let mut symbols = self.symbols.clone();
        let mut public_key_to_block_id = self.public_key_to_block_id.clone();
        let mut blocks = self.blocks.clone();

        let container =
            self.container
                .append_serialized(&next_keypair, payload, Some(external_signature))?;

        let token_block = proto_block_to_token_block(&block, Some(external_key)).unwrap();
        for key in &token_block.public_keys.keys {
            symbols.public_keys.insert_fallible(&key)?;
        }

        if let Some(index) = token_block
            .external_key
            .as_ref()
            .and_then(|pk| symbols.public_keys.get(&pk))
        {
            public_key_to_block_id
                .entry(index as usize)
                .or_default()
                .push(self.block_count());
        }

        blocks.push(block);

        Ok(Biscuit {
            root_key_id: self.root_key_id,
            authority: self.authority.clone(),
            blocks,
            symbols,
            container,
            public_key_to_block_id,
        })
    }

    /// gets the list of symbols from a block
    pub fn block_symbols(&self, index: usize) -> Result<Vec<String>, error::Token> {
        let block = if index == 0 {
            &self.authority
        } else {
            match self.blocks.get(index - 1) {
                None => return Err(error::Token::Format(error::Format::InvalidBlockId(index))),
                Some(block) => block,
            }
        };

        Ok(block.symbols.clone())
    }

    /// gets the list of public keys from a block
    pub fn block_public_keys(&self, index: usize) -> Result<PublicKeys, error::Token> {
        let block = if index == 0 {
            &self.authority
        } else {
            match self.blocks.get(index - 1) {
                None => return Err(error::Token::Format(error::Format::InvalidBlockId(index))),
                Some(block) => block,
            }
        };

        let mut public_keys = PublicKeys::new();

        for pk in &block.public_keys {
            public_keys.insert(&PublicKey::from_proto(&pk)?);
        }
        Ok(public_keys)
    }

    /// gets the list of public keys from a block
    pub fn block_external_key(&self, index: usize) -> Result<Option<PublicKey>, error::Token> {
        let block = if index == 0 {
            &self.container.authority
        } else {
            match self.container.blocks.get(index - 1) {
                None => return Err(error::Token::Format(error::Format::InvalidBlockId(index))),
                Some(block) => block,
            }
        };

        Ok(block
            .external_signature
            .as_ref()
            .map(|signature| signature.public_key))
    }

    /// returns the number of blocks (at least 1)
    pub fn block_count(&self) -> usize {
        1 + self.blocks.len()
    }

    pub(crate) fn block(&self, index: usize) -> Result<Block, error::Token> {
        let mut block = if index == 0 {
            proto_block_to_token_block(
                &self.authority,
                self.container
                    .authority
                    .external_signature
                    .as_ref()
                    .map(|ex| ex.public_key),
            )
            .map_err(error::Token::Format)?
        } else {
            if index > self.blocks.len() + 1 {
                return Err(error::Token::Format(
                    error::Format::BlockDeserializationError("invalid block index".to_string()),
                ));
            }

            proto_block_to_token_block(
                &self.blocks[index - 1],
                self.container.blocks[index - 1]
                    .external_signature
                    .as_ref()
                    .map(|ex| ex.public_key),
            )
            .map_err(error::Token::Format)?
        };

        // we have to add the entire list of public keys here because
        // they are used to validate 3rd party tokens
        block.symbols.public_keys = self.symbols.public_keys.clone();
        Ok(block)
    }
}

fn print_block(symbols: &SymbolTable, block: &Block) -> String {
    let facts: Vec<_> = block.facts.iter().map(|f| symbols.print_fact(f)).collect();
    let rules: Vec<_> = block.rules.iter().map(|r| symbols.print_rule(r)).collect();
    let checks: Vec<_> = block
        .checks
        .iter()
        .map(|r| symbols.print_check(r))
        .collect();

    let facts = if facts.is_empty() {
        String::new()
    } else {
        format!(
            "\n                {}\n            ",
            facts.join(",\n                ")
        )
    };
    let rules = if rules.is_empty() {
        String::new()
    } else {
        format!(
            "\n                {}\n            ",
            rules.join(",\n                ")
        )
    };
    let checks = if checks.is_empty() {
        String::new()
    } else {
        format!(
            "\n                {}\n            ",
            checks.join(",\n                ")
        )
    };

    format!(
        "Block {{\n            symbols: {:?}\n            version: {}\n            context: \"{}\"\n            external key: {}\n            public keys: {:?}\n            scopes: {:?}\n            facts: [{}]\n            rules: [{}]\n            checks: [{}]\n        }}",
        block.symbols.strings(),
        block.version,
        block.context.as_deref().unwrap_or(""),
        block.external_key.as_ref().map(|k| hex::encode(k.to_bytes())).unwrap_or_else(String::new),
        block.public_keys.keys.iter().map(|k | hex::encode(k.to_bytes())).collect::<Vec<_>>(),
        block.scopes,
        facts,
        rules,
        checks,
    )
}

#[derive(Clone, Debug, Hash, PartialEq, Eq)]
pub enum Scope {
    Authority,
    Previous,
    // index of the public key in the token's list
    PublicKey(u64),
}

#[cfg(test)]
mod tests {
    use super::builder::{check, fact, pred, rule, string, var};
    use super::builder_ext::BuilderExt;
    use super::*;
    use crate::crypto::KeyPair;
    use crate::error::*;
    use rand::prelude::*;
    use std::time::{Duration, SystemTime};

    #[test]
    fn basic() {
        let mut rng: StdRng = SeedableRng::seed_from_u64(0);
        let root = KeyPair::new_with_rng(&mut rng);

        let serialized1 = {
            let mut builder = Biscuit::builder();

            builder.add_fact("right(\"file1\", \"read\")").unwrap();
            builder.add_fact("right(\"file2\", \"read\")").unwrap();
            builder.add_fact("right(\"file1\", \"write\")").unwrap();

            let biscuit1 = builder
                .build_with_rng(&root, default_symbol_table(), &mut rng)
                .unwrap();

            println!("biscuit1 (authority): {}", biscuit1.print());

            biscuit1.to_vec().unwrap()
        };

        //println!("generated biscuit token: {} bytes:\n{}", serialized1.len(), serialized1.to_hex(16));
        println!("generated biscuit token: {} bytes", serialized1.len());
        //panic!();

        /*
        for i in 0..9 {
            let biscuit1_deser = Biscuit::from(&serialized1, root.public).unwrap();

            // new check: can only have read access1
            let mut block2 = BlockBuilder::new();

            block2.add_check(&rule(
                "check1",
                &[var(0)],
                &[
                    pred("resource", &[var(0)]),
                    pred("operation", &[string("read")]),
                    pred("right", &[var(0), string("read")]),
                ],
            ));

            let keypair2 = KeyPair::new_with_rng(&mut rng);
            let biscuit2 = biscuit1_deser.append(&keypair2, block2.to_block()).unwrap();

            println!("biscuit2 (1 check): {}", biscuit2.print());

            serialized1 = biscuit2.to_vec().unwrap();

        }
        println!("generated biscuit token 2: {} bytes", serialized1.len());
        panic!();
        */

        let serialized2 = {
            let biscuit1_deser = Biscuit::from(&serialized1, |_| root.public()).unwrap();

            // new check: can only have read access1
            let mut block2 = BlockBuilder::new();

            block2
                .add_check(rule(
                    "check1",
                    &[var("resource")],
                    &[
                        pred("resource", &[var("resource")]),
                        pred("operation", &[string("read")]),
                        pred("right", &[var("resource"), string("read")]),
                    ],
                ))
                .unwrap();

            let keypair2 = KeyPair::new_with_rng(&mut rng);
            let biscuit2 = biscuit1_deser
                .append_with_keypair(&keypair2, block2)
                .unwrap();

            println!("biscuit2 (1 check): {}", biscuit2.print());

            biscuit2.to_vec().unwrap()
        };

        //println!("generated biscuit token 2: {} bytes\n{}", serialized2.len(), serialized2.to_hex(16));
        println!("generated biscuit token 2: {} bytes", serialized2.len());

        let serialized3 = {
            let biscuit2_deser = Biscuit::from(&serialized2, |_| root.public()).unwrap();

            // new check: can only access file1
            let mut block3 = BlockBuilder::new();

            block3
                .add_check(rule(
                    "check2",
                    &[string("file1")],
                    &[pred("resource", &[string("file1")])],
                ))
                .unwrap();

            let keypair3 = KeyPair::new_with_rng(&mut rng);
            let biscuit3 = biscuit2_deser
                .append_with_keypair(&keypair3, block3)
                .unwrap();

            biscuit3.to_vec().unwrap()
        };

        //println!("generated biscuit token 3: {} bytes\n{}", serialized3.len(), serialized3.to_hex(16));
        println!("generated biscuit token 3: {} bytes", serialized3.len());
        //panic!();

        let final_token = Biscuit::from(&serialized3, |_| root.public()).unwrap();
        println!("final token:\n{}", final_token.print());
        {
            let mut authorizer = final_token.authorizer().unwrap();

            let mut facts = vec![
                fact("resource", &[string("file1")]),
                fact("operation", &[string("read")]),
            ];

            for fact in facts.drain(..) {
                authorizer.add_fact(fact).unwrap();
            }

            //println!("final token: {:#?}", final_token);
            authorizer.allow().unwrap();

            let res = authorizer.authorize();
            println!("res1: {:?}", res);
            res.unwrap();
        }

        {
            let mut authorizer = final_token.authorizer().unwrap();

            let mut facts = vec![
                fact("resource", &[string("file2")]),
                fact("operation", &[string("write")]),
            ];

            for fact in facts.drain(..) {
                authorizer.add_fact(fact).unwrap();
            }

            authorizer.allow().unwrap();

            let res = authorizer.authorize();
            println!("res2: {:#?}", res);
            assert_eq!(res,
              Err(Token::FailedLogic(Logic::Unauthorized {
                  policy: MatchedPolicy::Allow(0),
                  checks: vec![
                FailedCheck::Block(FailedBlockCheck { block_id: 1, check_id: 0, rule: String::from("check if resource($resource), operation(\"read\"), right($resource, \"read\")") }),
                FailedCheck::Block(FailedBlockCheck { block_id: 2, check_id: 0, rule: String::from("check if resource(\"file1\")") })
              ]
              })));
        }
    }

    #[test]
    fn folders() {
        let mut rng: StdRng = SeedableRng::seed_from_u64(0);
        let root = KeyPair::new_with_rng(&mut rng);

        let mut builder = Biscuit::builder();

        builder.add_right("/folder1/file1", "read");
        builder.add_right("/folder1/file1", "write");
        builder.add_right("/folder1/file2", "read");
        builder.add_right("/folder1/file2", "write");
        builder.add_right("/folder2/file3", "read");

        let biscuit1 = builder
            .build_with_rng(&root, default_symbol_table(), &mut rng)
            .unwrap();

        println!("biscuit1 (authority): {}", biscuit1.print());

        let mut block2 = BlockBuilder::new();

        block2.check_resource_prefix("/folder1/");
        block2.check_right("read");

        let keypair2 = KeyPair::new_with_rng(&mut rng);
        let biscuit2 = biscuit1.append_with_keypair(&keypair2, block2).unwrap();

        {
            let mut authorizer = biscuit2.authorizer().unwrap();
            authorizer.add_fact("resource(\"/folder1/file1\")").unwrap();
            authorizer.add_fact("operation(\"read\")").unwrap();
            authorizer.allow().unwrap();

            let res = authorizer.authorize();
            println!("res1: {:?}", res);
            println!("authorizer:\n{}", authorizer.print_world());
            res.unwrap();
        }

        {
            let mut authorizer = biscuit2.authorizer().unwrap();
            authorizer.add_fact("resource(\"/folder2/file3\")").unwrap();
            authorizer.add_fact("operation(\"read\")").unwrap();
            authorizer.allow().unwrap();

            let res = authorizer.authorize();
            println!("res2: {:?}", res);
            assert_eq!(
                res,
                Err(Token::FailedLogic(Logic::Unauthorized {
                    policy: MatchedPolicy::Allow(0),
                    checks: vec![FailedCheck::Block(FailedBlockCheck {
                        block_id: 1,
                        check_id: 0,
                        rule: String::from(
                            "check if resource($resource), $resource.starts_with(\"/folder1/\")"
                        )
                    }),]
                }))
            );
        }

        {
            let mut authorizer = biscuit2.authorizer().unwrap();
            authorizer.add_fact("resource(\"/folder2/file1\")").unwrap();
            authorizer.add_fact("operation(\"write\")").unwrap();

            let res = authorizer.authorize();
            println!("res3: {:?}", res);
            assert_eq!(res,
              Err(Token::FailedLogic(Logic::NoMatchingPolicy {
                  checks: vec![
                FailedCheck::Block(FailedBlockCheck { block_id: 1, check_id: 0, rule: String::from("check if resource($resource), $resource.starts_with(\"/folder1/\")") }),
                FailedCheck::Block(FailedBlockCheck { block_id: 1, check_id: 1, rule: String::from("check if resource($resource_name), operation(\"read\"), right($resource_name, \"read\")") }),
              ]})));
        }
    }

    #[test]
    fn constraints() {
        let mut rng: StdRng = SeedableRng::seed_from_u64(0);
        let root = KeyPair::new_with_rng(&mut rng);

        let mut builder = Biscuit::builder();

        builder.add_right("file1", "read");
        builder.add_right("file2", "read");

        let biscuit1 = builder
            .build_with_rng(&root, default_symbol_table(), &mut rng)
            .unwrap();

        println!("biscuit1 (authority): {}", biscuit1.print());

        let mut block2 = BlockBuilder::new();

        block2.check_expiration_date(SystemTime::now() + Duration::from_secs(30));
        block2.add_fact("key(1234)").unwrap();

        let keypair2 = KeyPair::new_with_rng(&mut rng);
        let biscuit2 = biscuit1.append_with_keypair(&keypair2, block2).unwrap();

        {
            let mut authorizer = biscuit2.authorizer().unwrap();
            authorizer.add_fact("resource(\"file1\")").unwrap();
            authorizer.add_fact("operation(\"read\")").unwrap();
            authorizer.set_time();
            authorizer.allow().unwrap();

            let res = authorizer.authorize();
            println!("res1: {:?}", res);
            res.unwrap();
        }

        {
            println!("biscuit2: {}", biscuit2.print());
            let mut authorizer = biscuit2.authorizer().unwrap();
            authorizer.add_fact("resource(\"file1\")").unwrap();
            authorizer.add_fact("operation(\"read\")").unwrap();
            authorizer.set_time();
            authorizer.allow().unwrap();

            let res = authorizer.authorize();
            println!("res3: {:?}", res);

            // error message should be like this:
            //"authorizer check 0 failed: check if revocation_id($0), $0 not in [2, 1234, 1, 5, 0]"
            assert!(res.is_ok());
        }
    }

    #[test]
    fn sealed_token() {
        let mut rng: StdRng = SeedableRng::seed_from_u64(0);
        let root = KeyPair::new_with_rng(&mut rng);
        let mut builder = Biscuit::builder();

        builder.add_right("/folder1/file1", "read");
        builder.add_right("/folder1/file1", "write");
        builder.add_right("/folder1/file2", "read");
        builder.add_right("/folder1/file2", "write");
        builder.add_right("/folder2/file3", "read");

        let biscuit1 = builder
            .build_with_rng(&root, default_symbol_table(), &mut rng)
            .unwrap();

        println!("biscuit1 (authority): {}", biscuit1.print());

        let mut block2 = BlockBuilder::new();

        block2.check_resource_prefix("/folder1/");
        block2.check_right("read");

        let keypair2 = KeyPair::new_with_rng(&mut rng);
        let biscuit2 = biscuit1.append_with_keypair(&keypair2, block2).unwrap();

        //println!("biscuit2:\n{:#?}", biscuit2);
        //panic!();
        {
            let mut authorizer = biscuit2.authorizer().unwrap();
            authorizer.add_fact("resource(\"/folder1/file1\")").unwrap();
            authorizer.add_fact("operation(\"read\")").unwrap();
            authorizer.allow().unwrap();

            let res = authorizer.authorize();
            println!("res1: {:?}", res);
            res.unwrap();
        }

        let _serialized = biscuit2.to_vec().unwrap();
        //println!("biscuit2 serialized ({} bytes):\n{}", serialized.len(), serialized.to_hex(16));

        let sealed = biscuit2.seal().unwrap().to_vec().unwrap();
        //println!("biscuit2 sealed ({} bytes):\n{}", sealed.len(), sealed.to_hex(16));

        let biscuit3 = Biscuit::from(&sealed, |_| root.public()).unwrap();

        {
            let mut authorizer = biscuit3.authorizer().unwrap();
            authorizer.add_fact("resource(\"/folder1/file1\")").unwrap();
            authorizer.add_fact("operation(\"read\")").unwrap();
            authorizer.allow().unwrap();

            let res = authorizer.authorize();
            println!("res1: {:?}", res);
            res.unwrap();
        }
    }

    #[test]
    fn verif_no_blocks() {
        use crate::token::builder::*;

        let mut rng: StdRng = SeedableRng::seed_from_u64(1234);
        let root = KeyPair::new_with_rng(&mut rng);

        let mut builder = Biscuit::builder();

        builder
            .add_fact(fact("right", &[string("file1"), string("read")]))
            .unwrap();
        builder
            .add_fact(fact("right", &[string("file2"), string("read")]))
            .unwrap();
        builder
            .add_fact(fact("right", &[string("file1"), string("write")]))
            .unwrap();

        let biscuit1 = builder
            .build_with_rng(&root, default_symbol_table(), &mut rng)
            .unwrap();
        println!("{}", biscuit1.print());

        let mut v = biscuit1.authorizer().expect("omg authorizer");

        v.add_check(rule(
            "right",
            &[string("right")],
            &[pred("right", &[string("file2"), string("write")])],
        ))
        .unwrap();

        //assert!(v.verify().is_err());
        let res = v.authorize();
        println!("res: {:?}", res);
        assert_eq!(
            res,
            Err(Token::FailedLogic(Logic::NoMatchingPolicy {
                checks: vec![FailedCheck::Authorizer(FailedAuthorizerCheck {
                    check_id: 0,
                    rule: String::from("check if right(\"file2\", \"write\")")
                }),]
            }))
        );
    }

    #[test]
    fn authorizer_queries() {
        let mut rng: StdRng = SeedableRng::seed_from_u64(0);
        let root = KeyPair::new_with_rng(&mut rng);

        let mut builder = Biscuit::builder();

        builder.add_right("file1", "read");
        builder.add_right("file2", "read");
        builder.add_fact("key(0000)").unwrap();

        let biscuit1 = builder
            .build_with_rng(&root, default_symbol_table(), &mut rng)
            .unwrap();

        println!("biscuit1 (authority): {}", biscuit1.print());

        let mut block2 = BlockBuilder::new();

        block2.check_expiration_date(SystemTime::now() + Duration::from_secs(30));
        block2.add_fact("key(1234)").unwrap();

        let keypair2 = KeyPair::new_with_rng(&mut rng);
        let biscuit2 = biscuit1.append_with_keypair(&keypair2, block2).unwrap();

        let mut block3 = BlockBuilder::new();

        block3.check_expiration_date(SystemTime::now() + Duration::from_secs(10));
        block3.add_fact("key(5678)").unwrap();

        let keypair3 = KeyPair::new_with_rng(&mut rng);
        let biscuit3 = biscuit2.append_with_keypair(&keypair3, block3).unwrap();
        {
            println!("biscuit3: {}", biscuit3.print());

            let mut authorizer = biscuit3.authorizer().unwrap();
            authorizer.add_fact("resource(\"file1\")").unwrap();
            authorizer.add_fact("operation(\"read\")").unwrap();
            authorizer.set_time();

            // test that cloning correctly embeds the first block's facts
            let mut other_authorizer = authorizer.clone();

            let authorization_res = authorizer.authorize();
            println!("authorization result: {:?}", authorization_res);

            println!("world:\n{}", authorizer.print_world());
            let res2: Result<Vec<builder::Fact>, crate::error::Token> =
                authorizer.query_all("key_verif($id) <- key($id)");
            println!("res2: {:?}", res2);
            let mut res2 = res2
                .unwrap()
                .iter()
                .map(|f| f.to_string())
                .collect::<Vec<_>>();
            res2.sort();
            assert_eq!(
                res2,
                vec![
                    "key_verif(0)".to_string(),
                    "key_verif(1234)".to_string(),
                    "key_verif(5678)".to_string(),
                ]
            );

            let res1: Result<Vec<builder::Fact>, crate::error::Token> =
                other_authorizer.query("key_verif($id) <- key($id)", &[0].iter().collect());
            println!("res1: {:?}", res1);
            assert_eq!(
                res1.unwrap()
                    .into_iter()
                    .map(|f| f.to_string())
                    .collect::<Vec<_>>(),
                vec!["key_verif(0)".to_string()]
            );
        }
    }

    #[test]
    fn check_head_name() {
        let mut rng: StdRng = SeedableRng::seed_from_u64(0);
        let root = KeyPair::new_with_rng(&mut rng);

        let mut builder = Biscuit::builder();

        builder
            .add_check(check(&[pred("resource", &[string("hello")])]))
            .unwrap();

        let biscuit1 = builder
            .build_with_rng(&root, default_symbol_table(), &mut rng)
            .unwrap();

        println!("biscuit1 (authority): {}", biscuit1.print());

        // new check: can only have read access1
        let mut block2 = BlockBuilder::new();
        block2.add_fact(fact("check1", &[string("test")])).unwrap();

        let keypair2 = KeyPair::new_with_rng(&mut rng);
        let biscuit2 = biscuit1.append_with_keypair(&keypair2, block2).unwrap();

        println!("biscuit2: {}", biscuit2.print());

        //println!("generated biscuit token 2: {} bytes\n{}", serialized2.len(), serialized2.to_hex(16));
        {
            let mut authorizer = biscuit2.authorizer().unwrap();
            authorizer.add_fact("resource(\"file1\")").unwrap();
            authorizer.add_fact("operation(\"read\")").unwrap();
            println!("symbols before time: {:?}", authorizer.symbols);
            authorizer.set_time();

            println!("world:\n{}", authorizer.print_world());
            println!("symbols: {:?}", authorizer.symbols);

            let res = authorizer.authorize();
            println!("res1: {:?}", res);

            assert_eq!(
                res,
                Err(Token::FailedLogic(Logic::NoMatchingPolicy {
                    checks: vec![FailedCheck::Block(FailedBlockCheck {
                        block_id: 0,
                        check_id: 0,
                        rule: String::from("check if resource(\"hello\")"),
                    }),]
                }))
            );
        }
    }

    /*
    #[test]
    fn check_requires_fact_in_future_block() {
        let mut rng: StdRng = SeedableRng::seed_from_u64(0);
        let root = KeyPair::new_with_rng(&mut rng);

        let mut builder = Biscuit::builder(&root);

        builder
            .add_authority_check(check(&[pred("name", &[var("name")])]))
            .unwrap();

        let biscuit1 = builder.build_with_rng(&mut rng).unwrap();

        println!("biscuit1 (authority): {}", biscuit1.print());
        let mut authorizer1 = biscuit1.verify().unwrap();
        authorizer1.allow().unwrap();
        let res1 = authorizer1.verify();
        println!("res1: {:?}", res1);
        assert_eq!(
            res1,
            Err(Token::FailedLogic(Logic::FailedChecks(vec![
                FailedCheck::Block(FailedBlockCheck {
                    block_id: 0,
                    check_id: 0,
                    rule: String::from("check if name($name)"),
                }),
            ])))
        );

        let mut block2 = BlockBuilder::new();
        block2.add_fact(fact("name", &[string("test")])).unwrap();

        let keypair2 = KeyPair::new_with_rng(&mut rng);
        let biscuit2 = biscuit1
            .append_with_keypair(&keypair2, block2)
            .unwrap();

        println!("biscuit2 (with name fact): {}", biscuit2.print());
        let mut authorizer2 = biscuit2.verify().unwrap();
        authorizer2.allow().unwrap();
        let res2 = authorizer2.verify();
        assert_eq!(res2, Ok(0));
    }*/

    #[test]
    fn bytes_constraints() {
        let mut rng: StdRng = SeedableRng::seed_from_u64(0);
        let root = KeyPair::new_with_rng(&mut rng);

        let mut builder = Biscuit::builder();
        builder.add_fact("bytes(hex:0102AB)").unwrap();
        let biscuit1 = builder
            .build_with_rng(&root, default_symbol_table(), &mut rng)
            .unwrap();

        println!("biscuit1 (authority): {}", biscuit1.print());

        let mut block2 = BlockBuilder::new();
        block2
            .add_rule("has_bytes($0) <- bytes($0), [ hex:00000000, hex:0102AB ].contains($0)")
            .unwrap();
        let keypair2 = KeyPair::new_with_rng(&mut rng);
        let biscuit2 = biscuit1.append_with_keypair(&keypair2, block2).unwrap();

        let mut authorizer = biscuit2.authorizer().unwrap();
        authorizer
            .add_check("check if bytes($0), [ hex:00000000, hex:0102AB ].contains($0)")
            .unwrap();
        authorizer.allow().unwrap();

        let res = authorizer.authorize();
        println!("res1: {:?}", res);
        res.unwrap();

        let res: Vec<(Vec<u8>,)> = authorizer
            .query("data($0) <- bytes($0)", &[0].iter().collect())
            .unwrap();
        println!("query result: {:x?}", res);
        println!("query result: {:?}", res[0]);
    }

    #[test]
    fn block1_generates_authority_or_ambient() {
        let mut rng: StdRng = SeedableRng::seed_from_u64(0);
        let root = KeyPair::new_with_rng(&mut rng);

        let serialized1 = {
            let mut builder = Biscuit::builder();

            builder
                .add_fact("right(\"/folder1/file1\", \"read\")")
                .unwrap();
            builder
                .add_fact("right(\"/folder1/file1\", \"write\")")
                .unwrap();
            builder
                .add_fact("right(\"/folder2/file1\", \"read\")")
                .unwrap();
            builder.add_check("check if operation(\"read\")").unwrap();

            let biscuit1 = builder
                .build_with_rng(&root, default_symbol_table(), &mut rng)
                .unwrap();

            println!("biscuit1 (authority): {}", biscuit1.print());

            biscuit1.to_vec().unwrap()
        };

        //println!("generated biscuit token: {} bytes:\n{}", serialized1.len(), serialized1.to_hex(16));
        println!("generated biscuit token: {} bytes", serialized1.len());
        //panic!();

        let serialized2 = {
            let biscuit1_deser = Biscuit::from(&serialized1, |_| root.public()).unwrap();

            // new check: can only have read access1
            let mut block2 = BlockBuilder::new();

            // Bypass `check if operation("read")` from authority block
            block2
                .add_rule("operation(\"read\") <- operation($any)")
                .unwrap();

            // Bypass `check if resource($file), $file.starts_with("/folder1/")` from block #1
            block2
                .add_rule("resource(\"/folder1/\") <- resource($any)")
                .unwrap();

            // Add missing rights
            block2.add_rule("right($file, $right) <- right($any1, $any2), resource($file), operation($right)")
                .unwrap();

            let keypair2 = KeyPair::new_with_rng(&mut rng);
            let biscuit2 = biscuit1_deser
                .append_with_keypair(&keypair2, block2)
                .unwrap();

            println!("biscuit2 (1 check): {}", biscuit2.print());

            biscuit2.to_vec().unwrap()
        };

        //println!("generated biscuit token 2: {} bytes\n{}", serialized2.len(), serialized2.to_hex(16));
        println!("generated biscuit token 2: {} bytes", serialized2.len());

        let final_token = Biscuit::from(&serialized2, |_| root.public()).unwrap();
        println!("final token:\n{}", final_token.print());

        let mut authorizer = final_token.authorizer().unwrap();
        authorizer.add_fact("resource(\"/folder2/file1\")").unwrap();
        authorizer.add_fact("operation(\"write\")").unwrap();
        authorizer
            .add_policy("allow if resource($file), operation($op), right($file, $op)")
            .unwrap();
        authorizer.deny().unwrap();

        let res = authorizer.authorize_with_limits(crate::token::authorizer::AuthorizerLimits {
            max_time: Duration::from_secs(1),
            ..Default::default()
        });
        println!("res1: {:?}", res);
        println!("authorizer:\n{}", authorizer.print_world());

        assert!(res.is_err());
    }
}<|MERGE_RESOLUTION|>--- conflicted
+++ resolved
@@ -20,12 +20,9 @@
 pub mod authorizer;
 pub(crate) mod block;
 pub mod builder;
-<<<<<<< HEAD
+pub mod builder_ext;
 pub(crate) mod public_keys;
 pub(crate) mod third_party;
-=======
-pub mod builder_ext;
->>>>>>> 8323b13f
 pub mod unverified;
 
 pub use block::Block;
