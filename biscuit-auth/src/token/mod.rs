//! main structures to interact with Biscuit tokens
use std::collections::HashMap;
use std::convert::TryInto;
use std::fmt::Display;

use self::public_keys::PublicKeys;

use super::crypto::{KeyPair, PublicKey};
use super::datalog::SymbolTable;
use super::error;
use super::format::SerializedBiscuit;
use builder::{BiscuitBuilder, BlockBuilder};
use prost::Message;
use rand_core::{CryptoRng, RngCore};

use crate::crypto::{self};
use crate::format::convert::proto_block_to_token_block;
use crate::format::schema::{self, ThirdPartyBlockContents};
use authorizer::Authorizer;

pub mod authorizer;
pub(crate) mod block;
pub mod builder;
pub mod builder_ext;
pub(crate) mod public_keys;
pub(crate) mod third_party;
pub mod unverified;

pub use block::Block;
pub use third_party::*;

/// minimum supported version of the serialization format
pub const MIN_SCHEMA_VERSION: u32 = 3;
/// maximum supported version of the serialization format
pub const MAX_SCHEMA_VERSION: u32 = 5;
<<<<<<< HEAD
=======
/// starting version for 3rd party blocks
pub const THIRD_PARTY_BLOCK_VERSION: u32 = 4;
>>>>>>> c62aeabd

/// some symbols are predefined and available in every implementation, to avoid
/// transmitting them with every token
pub fn default_symbol_table() -> SymbolTable {
    SymbolTable::new()
}

/// This structure represents a valid Biscuit token
///
/// It contains multiple `Block` elements, the associated symbol table,
/// and a serialized version of this data
///
/// ```rust
/// extern crate biscuit_auth as biscuit;
///
/// use biscuit::{KeyPair, Biscuit, builder::*, builder_ext::*};
///
/// fn main() {
///   let root = KeyPair::new();
///
///   // first we define the authority block for global data,
///   // like access rights
///   // data from the authority block cannot be created in any other block
///   let mut builder = Biscuit::builder();
///   builder.add_fact(fact("right", &[string("/a/file1.txt"), string("read")]));
///
///   // facts and rules can also be parsed from a string
///   builder.add_fact("right(\"/a/file1.txt\", \"read\")").expect("parse error");
///
///   let token1 = builder.build(&root).unwrap();
///
///   // we can create a new block builder from that token
///   let mut builder2 = BlockBuilder::new();
///   builder2.check_operation("read");
///
///   let token2 = token1.append(builder2).unwrap();
/// }
/// ```
#[derive(Clone, Debug)]
pub struct Biscuit {
    pub(crate) root_key_id: Option<u32>,
    pub(crate) authority: schema::Block,
    pub(crate) blocks: Vec<schema::Block>,
    pub(crate) symbols: SymbolTable,
    pub(crate) container: SerializedBiscuit,
    pub(crate) public_key_to_block_id: HashMap<usize, Vec<usize>>,
}

impl Biscuit {
    /// create the first block's builder
    ///
    /// call [`builder::BiscuitBuilder::build`] to create the token
    pub fn builder() -> BiscuitBuilder {
        BiscuitBuilder::new()
    }

    /// deserializes a token and validates the signature using the root public key
    pub fn from<T, KP>(slice: T, key_provider: KP) -> Result<Self, error::Token>
    where
        T: AsRef<[u8]>,
        KP: RootKeyProvider,
    {
        Biscuit::from_with_symbols(slice.as_ref(), key_provider, default_symbol_table())
    }

    /// deserializes a token and validates the signature using the root public key
    pub fn from_base64<T, KP>(slice: T, key_provider: KP) -> Result<Self, error::Token>
    where
        T: AsRef<[u8]>,
        KP: RootKeyProvider,
    {
        Biscuit::from_base64_with_symbols(slice, key_provider, default_symbol_table())
    }

    /// serializes the token
    pub fn to_vec(&self) -> Result<Vec<u8>, error::Token> {
        self.container.to_vec().map_err(error::Token::Format)
    }

    /// serializes the token and encode it to a (URL safe) base64 string
    pub fn to_base64(&self) -> Result<String, error::Token> {
        self.container
            .to_vec()
            .map_err(error::Token::Format)
            .map(|v| base64::encode_config(v, base64::URL_SAFE))
    }

    /// serializes the token
    pub fn serialized_size(&self) -> Result<usize, error::Token> {
        Ok(self.container.serialized_size())
    }

    /// creates a sealed version of the token
    ///
    /// sealed tokens cannot be attenuated
    pub fn seal(&self) -> Result<Biscuit, error::Token> {
        let container = self.container.seal()?;

        let mut token = self.clone();
        token.container = container;

        Ok(token)
    }

    /// creates a authorizer from this token
    pub fn authorizer(&self) -> Result<Authorizer, error::Token> {
        Authorizer::from_token(self)
    }

    /// runs authorization with the provided authorizer
    pub fn authorize(&self, authorizer: &Authorizer) -> Result<usize, error::Token> {
        let mut a = authorizer.clone();
        a.add_token(self)?;
        a.authorize()
    }

    /// adds a new block to the token
    ///
    /// since the public key is integrated into the token, the keypair can be
    /// discarded right after calling this function
    pub fn append(&self, block_builder: BlockBuilder) -> Result<Self, error::Token> {
        let keypair = KeyPair::new_with_rng(&mut rand::rngs::OsRng);
        self.append_with_keypair(&keypair, block_builder)
    }

    /// returns the list of context elements of each block
    ///
    /// the context is a free form text field in which application specific data
    /// can be stored
    pub fn context(&self) -> Vec<Option<String>> {
        let mut res = vec![self.authority.context.clone()];

        for b in self.blocks.iter() {
            res.push(b.context.clone());
        }

        res
    }

    /// returns an (optional) root key identifier. It provides a hint for public key selection during verification
    pub fn root_key_id(&self) -> Option<u32> {
        self.root_key_id
    }

    /// returns a list of revocation identifiers for each block, in order
    ///
    /// revocation identifiers are unique: tokens generated separately with
    /// the same contents will have different revocation ids
    pub fn revocation_identifiers(&self) -> Vec<Vec<u8>> {
        let mut res = vec![self.container.authority.signature.to_bytes().to_vec()];

        for block in self.container.blocks.iter() {
            res.push(block.signature.to_bytes().to_vec());
        }

        res
    }

    /// returns a list of external key for each block, in order
    ///
    /// Blocks carrying an external public key are _third-party blocks_
    /// and their contents can be trusted as coming from the holder of
    /// the corresponding private key
    pub fn external_public_keys(&self) -> Vec<Option<PublicKey>> {
        let mut res = vec![None];

        for block in self.container.blocks.iter() {
            res.push(block.external_signature.as_ref().map(|sig| sig.public_key));
        }

        res
    }

    /// pretty printer for this token
    pub fn print(&self) -> String {
        format!("{}", &self)
    }

    /// prints the content of a block as Datalog source code
    pub fn print_block_source(&self, index: usize) -> Result<String, error::Token> {
        self.block(index).map(|block| {
            let symbols = if block.external_key.is_some() {
                &block.symbols
            } else {
                &self.symbols
            };
            block.print_source(symbols)
        })
    }

    /// creates a new token, using a provided CSPRNG
    ///
    /// the public part of the root keypair must be used for verification
    pub(crate) fn new_with_rng<T: RngCore + CryptoRng>(
        rng: &mut T,
        root_key_id: Option<u32>,
        root: &KeyPair,
        mut symbols: SymbolTable,
        authority: Block,
    ) -> Result<Biscuit, error::Token> {
        if !symbols.is_disjoint(&authority.symbols) {
            return Err(error::Token::Format(error::Format::SymbolTableOverlap));
        }

        symbols.extend(&authority.symbols)?;

        let blocks = vec![];

        let next_keypair = KeyPair::new_with_rng(rng);
        let container = SerializedBiscuit::new(root_key_id, root, &next_keypair, &authority)?;

        symbols.public_keys.extend(&authority.public_keys)?;

        let authority = schema::Block::decode(&container.authority.data[..]).map_err(|e| {
            error::Token::Format(error::Format::BlockDeserializationError(format!(
                "error deserializing block: {:?}",
                e
            )))
        })?;

        Ok(Biscuit {
            root_key_id,
            authority,
            blocks,
            symbols,
            container,
            public_key_to_block_id: HashMap::new(),
        })
    }

    /// deserializes a token and validates the signature using the root public key, with a custom symbol table
    fn from_with_symbols<KP>(
        slice: &[u8],
        key_provider: KP,
        symbols: SymbolTable,
    ) -> Result<Self, error::Token>
    where
        KP: RootKeyProvider,
    {
        let container =
            SerializedBiscuit::from_slice(slice, key_provider).map_err(error::Token::Format)?;

        Biscuit::from_serialized_container(container, symbols)
    }

    fn from_serialized_container(
        container: SerializedBiscuit,
        mut symbols: SymbolTable,
    ) -> Result<Self, error::Token> {
        let (authority, blocks, public_key_to_block_id) = container.extract_blocks(&mut symbols)?;

        let root_key_id = container.root_key_id;

        Ok(Biscuit {
            root_key_id,
            authority,
            blocks,
            symbols,
            container,
            public_key_to_block_id,
        })
    }

    /// deserializes a token and validates the signature using the root public key, with a custom symbol table
    fn from_base64_with_symbols<T, KP>(
        slice: T,
        key_provider: KP,
        symbols: SymbolTable,
    ) -> Result<Self, error::Token>
    where
        T: AsRef<[u8]>,
        KP: RootKeyProvider,
    {
        let decoded = base64::decode_config(slice, base64::URL_SAFE)?;
        Biscuit::from_with_symbols(&decoded, key_provider, symbols)
    }

    /// returns the internal representation of the token
    pub fn container(&self) -> &SerializedBiscuit {
        &self.container
    }

    /// adds a new block to the token, using the provided CSPRNG
    ///
    /// since the public key is integrated into the token, the keypair can be
    /// discarded right after calling this function
    pub fn append_with_keypair(
        &self,
        keypair: &KeyPair,
        block_builder: BlockBuilder,
    ) -> Result<Self, error::Token> {
        let block = block_builder.build(self.symbols.clone());

        if !self.symbols.is_disjoint(&block.symbols) {
            return Err(error::Token::Format(error::Format::SymbolTableOverlap));
        }

        let authority = self.authority.clone();
        let mut blocks = self.blocks.clone();
        let mut symbols = self.symbols.clone();
        let mut public_key_to_block_id = self.public_key_to_block_id.clone();

        let container = self.container.append(keypair, &block, None)?;

        symbols.extend(&block.symbols)?;
        symbols.public_keys.extend(&block.public_keys)?;

        if let Some(index) = block
            .external_key
            .as_ref()
            .and_then(|pk| symbols.public_keys.get(pk))
        {
            public_key_to_block_id
                .entry(index as usize)
                .or_default()
                .push(self.block_count() + 1);
        }
        let deser = schema::Block::decode(
            &container
                .blocks
                .last()
                .expect("a new block was just added so the list is not empty")
                .data[..],
        )
        .map_err(|e| {
            error::Token::Format(error::Format::BlockDeserializationError(format!(
                "error deserializing block: {:?}",
                e
            )))
        })?;
        blocks.push(deser);

        Ok(Biscuit {
            root_key_id: self.root_key_id,
            authority,
            blocks,
            symbols,
            container,
            public_key_to_block_id,
        })
    }

    pub fn third_party_request(&self) -> Result<ThirdPartyRequest, error::Token> {
        ThirdPartyRequest::from_container(&self.container)
    }

    pub fn append_third_party(
        &self,
        external_key: PublicKey,
        response: ThirdPartyBlock,
    ) -> Result<Self, error::Token> {
        let next_keypair = KeyPair::new_with_rng(&mut rand::rngs::OsRng);

        self.append_third_party_with_keypair(external_key, response, next_keypair)
    }
    pub fn append_third_party_with_keypair(
        &self,
        external_key: PublicKey,
        response: ThirdPartyBlock,
        next_keypair: KeyPair,
    ) -> Result<Self, error::Token> {
        let ThirdPartyBlockContents {
            payload,
            external_signature,
        } = response.0;

        if external_signature.public_key.algorithm != schema::public_key::Algorithm::Ed25519 as i32
        {
            return Err(error::Token::Format(error::Format::DeserializationError(
                format!(
                    "deserialization error: unexpected key algorithm {}",
                    external_signature.public_key.algorithm
                ),
            )));
        }
        let bytes: [u8; 64] = (&external_signature.signature[..])
            .try_into()
            .map_err(|_| error::Format::InvalidSignatureSize(external_signature.signature.len()))?;

        let signature = ed25519_dalek::Signature::from_bytes(&bytes);
        let previous_key = self
            .container
            .blocks
            .last()
            .unwrap_or(&self.container.authority)
            .next_key;
        let mut to_verify = payload.clone();
        to_verify
            .extend(&(crate::format::schema::public_key::Algorithm::Ed25519 as i32).to_le_bytes());
        to_verify.extend(&previous_key.to_bytes());

        external_key
            .0
            .verify_strict(&to_verify, &signature)
            .map_err(|s| s.to_string())
            .map_err(error::Signature::InvalidSignature)
            .map_err(error::Format::Signature)?;

        let block = schema::Block::decode(&payload[..]).map_err(|e| {
            error::Token::Format(error::Format::DeserializationError(format!(
                "deserialization error: {:?}",
                e
            )))
        })?;

        let external_signature = crypto::ExternalSignature {
            public_key: external_key,
            signature,
        };

        let mut symbols = self.symbols.clone();
        let mut public_key_to_block_id = self.public_key_to_block_id.clone();
        let mut blocks = self.blocks.clone();

        let container =
            self.container
                .append_serialized(&next_keypair, payload, Some(external_signature))?;

        let token_block = proto_block_to_token_block(&block, Some(external_key)).unwrap();
        for key in &token_block.public_keys.keys {
            symbols.public_keys.insert_fallible(key)?;
        }

        if let Some(index) = token_block
            .external_key
            .as_ref()
            .and_then(|pk| symbols.public_keys.get(pk))
        {
            public_key_to_block_id
                .entry(index as usize)
                .or_default()
                .push(self.block_count());
        }

        blocks.push(block);

        Ok(Biscuit {
            root_key_id: self.root_key_id,
            authority: self.authority.clone(),
            blocks,
            symbols,
            container,
            public_key_to_block_id,
        })
    }

    /// gets the list of symbols from a block
    pub fn block_symbols(&self, index: usize) -> Result<Vec<String>, error::Token> {
        let block = if index == 0 {
            &self.authority
        } else {
            match self.blocks.get(index - 1) {
                None => return Err(error::Token::Format(error::Format::InvalidBlockId(index))),
                Some(block) => block,
            }
        };

        Ok(block.symbols.clone())
    }

    /// gets the list of public keys from a block
    pub fn block_public_keys(&self, index: usize) -> Result<PublicKeys, error::Token> {
        let block = if index == 0 {
            &self.authority
        } else {
            match self.blocks.get(index - 1) {
                None => return Err(error::Token::Format(error::Format::InvalidBlockId(index))),
                Some(block) => block,
            }
        };

        let mut public_keys = PublicKeys::new();

        for pk in &block.public_keys {
            public_keys.insert(&PublicKey::from_proto(pk)?);
        }
        Ok(public_keys)
    }

    /// gets the list of public keys from a block
    pub fn block_external_key(&self, index: usize) -> Result<Option<PublicKey>, error::Token> {
        let block = if index == 0 {
            &self.container.authority
        } else {
            match self.container.blocks.get(index - 1) {
                None => return Err(error::Token::Format(error::Format::InvalidBlockId(index))),
                Some(block) => block,
            }
        };

        Ok(block
            .external_signature
            .as_ref()
            .map(|signature| signature.public_key))
    }

    /// returns the number of blocks (at least 1)
    pub fn block_count(&self) -> usize {
        1 + self.blocks.len()
    }

    pub(crate) fn block(&self, index: usize) -> Result<Block, error::Token> {
        let mut block = if index == 0 {
            proto_block_to_token_block(
                &self.authority,
                self.container
                    .authority
                    .external_signature
                    .as_ref()
                    .map(|ex| ex.public_key),
            )
            .map_err(error::Token::Format)?
        } else {
            if index > self.blocks.len() + 1 {
                return Err(error::Token::Format(
                    error::Format::BlockDeserializationError("invalid block index".to_string()),
                ));
            }

            proto_block_to_token_block(
                &self.blocks[index - 1],
                self.container.blocks[index - 1]
                    .external_signature
                    .as_ref()
                    .map(|ex| ex.public_key),
            )
            .map_err(error::Token::Format)?
        };

        // we have to add the entire list of public keys here because
        // they are used to validate 3rd party tokens
        block.symbols.public_keys = self.symbols.public_keys.clone();
        Ok(block)
    }
}

impl Display for Biscuit {
    fn fmt(&self, f: &mut std::fmt::Formatter<'_>) -> std::fmt::Result {
        let authority = self
            .block(0)
            .as_ref()
            .map(|block| print_block(&self.symbols, block))
            .unwrap_or_else(|_| String::new());
        let blocks: Vec<_> = (1..self.block_count())
            .map(|i| {
                self.block(i)
                    .as_ref()
                    .map(|block| print_block(&self.symbols, block))
                    .unwrap_or_else(|_| String::new())
            })
            .collect();

        write!(f, "Biscuit {{\n    symbols: {:?}\n    public keys: {:?}\n    authority: {}\n    blocks: [\n        {}\n    ]\n}}",
        self.symbols.strings(),
        self.symbols.public_keys.keys.iter().map(|pk| hex::encode(pk.to_bytes())).collect::<Vec<_>>(),
        authority,
        blocks.join(",\n\t")
    )
    }
}
fn print_block(symbols: &SymbolTable, block: &Block) -> String {
    let facts: Vec<_> = block.facts.iter().map(|f| symbols.print_fact(f)).collect();
    let rules: Vec<_> = block.rules.iter().map(|r| symbols.print_rule(r)).collect();
    let checks: Vec<_> = block
        .checks
        .iter()
        .map(|r| symbols.print_check(r))
        .collect();

    let facts = if facts.is_empty() {
        String::new()
    } else {
        format!(
            "\n                {}\n            ",
            facts.join(",\n                ")
        )
    };
    let rules = if rules.is_empty() {
        String::new()
    } else {
        format!(
            "\n                {}\n            ",
            rules.join(",\n                ")
        )
    };
    let checks = if checks.is_empty() {
        String::new()
    } else {
        format!(
            "\n                {}\n            ",
            checks.join(",\n                ")
        )
    };

    format!(
        "Block {{\n            symbols: {:?}\n            version: {}\n            context: \"{}\"\n            external key: {}\n            public keys: {:?}\n            scopes: {:?}\n            facts: [{}]\n            rules: [{}]\n            checks: [{}]\n        }}",
        block.symbols.strings(),
        block.version,
        block.context.as_deref().unwrap_or(""),
        block.external_key.as_ref().map(|k| hex::encode(k.to_bytes())).unwrap_or_else(String::new),
        block.public_keys.keys.iter().map(|k | hex::encode(k.to_bytes())).collect::<Vec<_>>(),
        block.scopes,
        facts,
        rules,
        checks,
    )
}

#[derive(Clone, Debug, Hash, PartialEq, Eq)]
pub enum Scope {
    Authority,
    Previous,
    // index of the public key in the token's list
    PublicKey(u64),
}

/// Chooses a root public key to verify the token
///
/// In case of key rotation, it is possible to add a root key id
/// to the token with [`BiscuitBuilder::set_root_key_id`]. This
/// value will be passed to the implementor of `RootKeyProvider`
/// to choose which key will be used.
pub trait RootKeyProvider {
    fn choose(&self, key_id: Option<u32>) -> Result<PublicKey, error::Format>;
}

impl RootKeyProvider for Box<dyn RootKeyProvider> {
    fn choose(&self, key_id: Option<u32>) -> Result<PublicKey, error::Format> {
        self.as_ref().choose(key_id)
    }
}

impl RootKeyProvider for std::rc::Rc<dyn RootKeyProvider> {
    fn choose(&self, key_id: Option<u32>) -> Result<PublicKey, error::Format> {
        self.as_ref().choose(key_id)
    }
}

impl RootKeyProvider for std::sync::Arc<dyn RootKeyProvider> {
    fn choose(&self, key_id: Option<u32>) -> Result<PublicKey, error::Format> {
        self.as_ref().choose(key_id)
    }
}

impl RootKeyProvider for PublicKey {
    fn choose(&self, _: Option<u32>) -> Result<PublicKey, error::Format> {
        Ok(*self)
    }
}

impl RootKeyProvider for &PublicKey {
    fn choose(&self, _: Option<u32>) -> Result<PublicKey, error::Format> {
        Ok(**self)
    }
}

impl<F: Fn(Option<u32>) -> Result<PublicKey, error::Format>> RootKeyProvider for F {
    fn choose(&self, root_key_id: Option<u32>) -> Result<PublicKey, error::Format> {
        self(root_key_id)
    }
}

#[cfg(test)]
mod tests {
    use super::builder::{check, fact, pred, rule, string, var};
    use super::builder_ext::BuilderExt;
    use super::*;
    use crate::builder::CheckKind;
    use crate::crypto::KeyPair;
    use crate::error::*;
    use rand::prelude::*;
    use std::time::{Duration, SystemTime};

    #[test]
    fn basic() {
        let mut rng: StdRng = SeedableRng::seed_from_u64(0);
        let root = KeyPair::new_with_rng(&mut rng);

        let serialized1 = {
            let mut builder = Biscuit::builder();

            builder.add_fact("right(\"file1\", \"read\")").unwrap();
            builder.add_fact("right(\"file2\", \"read\")").unwrap();
            builder.add_fact("right(\"file1\", \"write\")").unwrap();

            let biscuit1 = builder
                .build_with_rng(&root, default_symbol_table(), &mut rng)
                .unwrap();

            println!("biscuit1 (authority): {}", biscuit1);

            biscuit1.to_vec().unwrap()
        };

        //println!("generated biscuit token: {} bytes:\n{}", serialized1.len(), serialized1.to_hex(16));
        println!("generated biscuit token: {} bytes", serialized1.len());
        //panic!();

        /*
        for i in 0..9 {
            let biscuit1_deser = Biscuit::from(&serialized1, root.public).unwrap();

            // new check: can only have read access1
            let mut block2 = BlockBuilder::new();

            block2.add_check(&rule(
                "check1",
                &[var(0)],
                &[
                    pred("resource", &[var(0)]),
                    pred("operation", &[string("read")]),
                    pred("right", &[var(0), string("read")]),
                ],
            ));

            let keypair2 = KeyPair::new_with_rng(&mut rng);
            let biscuit2 = biscuit1_deser.append(&keypair2, block2.to_block()).unwrap();

            println!("biscuit2 (1 check): {}", biscuit2);

            serialized1 = biscuit2.to_vec().unwrap();

        }
        println!("generated biscuit token 2: {} bytes", serialized1.len());
        panic!();
        */

        let serialized2 = {
            let biscuit1_deser = Biscuit::from(&serialized1, &root.public()).unwrap();

            // new check: can only have read access1
            let mut block2 = BlockBuilder::new();

            block2
                .add_check(rule(
                    "check1",
                    &[var("resource")],
                    &[
                        pred("resource", &[var("resource")]),
                        pred("operation", &[string("read")]),
                        pred("right", &[var("resource"), string("read")]),
                    ],
                ))
                .unwrap();

            let keypair2 = KeyPair::new_with_rng(&mut rng);
            let biscuit2 = biscuit1_deser
                .append_with_keypair(&keypair2, block2)
                .unwrap();

            println!("biscuit2 (1 check): {}", biscuit2);

            biscuit2.to_vec().unwrap()
        };

        //println!("generated biscuit token 2: {} bytes\n{}", serialized2.len(), serialized2.to_hex(16));
        println!("generated biscuit token 2: {} bytes", serialized2.len());

        let serialized3 = {
            let biscuit2_deser = Biscuit::from(&serialized2, root.public()).unwrap();

            // new check: can only access file1
            let mut block3 = BlockBuilder::new();

            block3
                .add_check(rule(
                    "check2",
                    &[string("file1")],
                    &[pred("resource", &[string("file1")])],
                ))
                .unwrap();

            let keypair3 = KeyPair::new_with_rng(&mut rng);
            let biscuit3 = biscuit2_deser
                .append_with_keypair(&keypair3, block3)
                .unwrap();

            biscuit3.to_vec().unwrap()
        };

        //println!("generated biscuit token 3: {} bytes\n{}", serialized3.len(), serialized3.to_hex(16));
        println!("generated biscuit token 3: {} bytes", serialized3.len());
        //panic!();

        let final_token = Biscuit::from(&serialized3, &root.public()).unwrap();
        println!("final token:\n{}", final_token);
        {
            let mut authorizer = final_token.authorizer().unwrap();

            let mut facts = vec![
                fact("resource", &[string("file1")]),
                fact("operation", &[string("read")]),
            ];

            for fact in facts.drain(..) {
                authorizer.add_fact(fact).unwrap();
            }

            //println!("final token: {:#?}", final_token);
            authorizer.allow().unwrap();

            let res = authorizer.authorize();
            println!("res1: {:?}", res);
            res.unwrap();
        }

        {
            let mut authorizer = final_token.authorizer().unwrap();

            let mut facts = vec![
                fact("resource", &[string("file2")]),
                fact("operation", &[string("write")]),
            ];

            for fact in facts.drain(..) {
                authorizer.add_fact(fact).unwrap();
            }

            authorizer.allow().unwrap();

            let res = authorizer.authorize();
            println!("res2: {:#?}", res);
            assert_eq!(res,
              Err(Token::FailedLogic(Logic::Unauthorized {
                  policy: MatchedPolicy::Allow(0),
                  checks: vec![
                FailedCheck::Block(FailedBlockCheck { block_id: 1, check_id: 0, rule: String::from("check if resource($resource), operation(\"read\"), right($resource, \"read\")") }),
                FailedCheck::Block(FailedBlockCheck { block_id: 2, check_id: 0, rule: String::from("check if resource(\"file1\")") })
              ]
              })));
        }
    }

    #[test]
    fn folders() {
        let mut rng: StdRng = SeedableRng::seed_from_u64(0);
        let root = KeyPair::new_with_rng(&mut rng);

        let mut builder = Biscuit::builder();

        builder.add_right("/folder1/file1", "read");
        builder.add_right("/folder1/file1", "write");
        builder.add_right("/folder1/file2", "read");
        builder.add_right("/folder1/file2", "write");
        builder.add_right("/folder2/file3", "read");

        let biscuit1 = builder
            .build_with_rng(&root, default_symbol_table(), &mut rng)
            .unwrap();

        println!("biscuit1 (authority): {}", biscuit1);

        let mut block2 = BlockBuilder::new();

        block2.check_resource_prefix("/folder1/");
        block2.check_right("read");

        let keypair2 = KeyPair::new_with_rng(&mut rng);
        let biscuit2 = biscuit1.append_with_keypair(&keypair2, block2).unwrap();

        {
            let mut authorizer = biscuit2.authorizer().unwrap();
            authorizer.add_fact("resource(\"/folder1/file1\")").unwrap();
            authorizer.add_fact("operation(\"read\")").unwrap();
            authorizer.allow().unwrap();

            let res = authorizer.authorize();
            println!("res1: {:?}", res);
            println!("authorizer:\n{}", authorizer.print_world());
            res.unwrap();
        }

        {
            let mut authorizer = biscuit2.authorizer().unwrap();
            authorizer.add_fact("resource(\"/folder2/file3\")").unwrap();
            authorizer.add_fact("operation(\"read\")").unwrap();
            authorizer.allow().unwrap();

            let res = authorizer.authorize();
            println!("res2: {:?}", res);
            assert_eq!(
                res,
                Err(Token::FailedLogic(Logic::Unauthorized {
                    policy: MatchedPolicy::Allow(0),
                    checks: vec![FailedCheck::Block(FailedBlockCheck {
                        block_id: 1,
                        check_id: 0,
                        rule: String::from(
                            "check if resource($resource), $resource.starts_with(\"/folder1/\")"
                        )
                    }),]
                }))
            );
        }

        {
            let mut authorizer = biscuit2.authorizer().unwrap();
            authorizer.add_fact("resource(\"/folder2/file1\")").unwrap();
            authorizer.add_fact("operation(\"write\")").unwrap();

            let res = authorizer.authorize();
            println!("res3: {:?}", res);
            assert_eq!(res,
              Err(Token::FailedLogic(Logic::NoMatchingPolicy {
                  checks: vec![
                FailedCheck::Block(FailedBlockCheck { block_id: 1, check_id: 0, rule: String::from("check if resource($resource), $resource.starts_with(\"/folder1/\")") }),
                FailedCheck::Block(FailedBlockCheck { block_id: 1, check_id: 1, rule: String::from("check if resource($resource_name), operation(\"read\"), right($resource_name, \"read\")") }),
              ]})));
        }
    }

    #[test]
    fn constraints() {
        let mut rng: StdRng = SeedableRng::seed_from_u64(0);
        let root = KeyPair::new_with_rng(&mut rng);

        let mut builder = Biscuit::builder();

        builder.add_right("file1", "read");
        builder.add_right("file2", "read");

        let biscuit1 = builder
            .build_with_rng(&root, default_symbol_table(), &mut rng)
            .unwrap();

        println!("biscuit1 (authority): {}", biscuit1);

        let mut block2 = BlockBuilder::new();

        block2.check_expiration_date(SystemTime::now() + Duration::from_secs(30));
        block2.add_fact("key(1234)").unwrap();

        let keypair2 = KeyPair::new_with_rng(&mut rng);
        let biscuit2 = biscuit1.append_with_keypair(&keypair2, block2).unwrap();

        {
            let mut authorizer = biscuit2.authorizer().unwrap();
            authorizer.add_fact("resource(\"file1\")").unwrap();
            authorizer.add_fact("operation(\"read\")").unwrap();
            authorizer.set_time();
            authorizer.allow().unwrap();

            let res = authorizer.authorize();
            println!("res1: {:?}", res);
            res.unwrap();
        }

        {
            println!("biscuit2: {}", biscuit2);
            let mut authorizer = biscuit2.authorizer().unwrap();
            authorizer.add_fact("resource(\"file1\")").unwrap();
            authorizer.add_fact("operation(\"read\")").unwrap();
            authorizer.set_time();
            authorizer.allow().unwrap();

            let res = authorizer.authorize();
            println!("res3: {:?}", res);

            // error message should be like this:
            //"authorizer check 0 failed: check if revocation_id($0), $0 not in [2, 1234, 1, 5, 0]"
            assert!(res.is_ok());
        }
    }

    #[test]
    fn sealed_token() {
        let mut rng: StdRng = SeedableRng::seed_from_u64(0);
        let root = KeyPair::new_with_rng(&mut rng);
        let mut builder = Biscuit::builder();

        builder.add_right("/folder1/file1", "read");
        builder.add_right("/folder1/file1", "write");
        builder.add_right("/folder1/file2", "read");
        builder.add_right("/folder1/file2", "write");
        builder.add_right("/folder2/file3", "read");

        let biscuit1 = builder
            .build_with_rng(&root, default_symbol_table(), &mut rng)
            .unwrap();

        println!("biscuit1 (authority): {}", biscuit1);

        let mut block2 = BlockBuilder::new();

        block2.check_resource_prefix("/folder1/");
        block2.check_right("read");

        let keypair2 = KeyPair::new_with_rng(&mut rng);
        let biscuit2 = biscuit1.append_with_keypair(&keypair2, block2).unwrap();

        //println!("biscuit2:\n{:#?}", biscuit2);
        //panic!();
        {
            let mut authorizer = biscuit2.authorizer().unwrap();
            authorizer.add_fact("resource(\"/folder1/file1\")").unwrap();
            authorizer.add_fact("operation(\"read\")").unwrap();
            authorizer.allow().unwrap();

            let res = authorizer.authorize();
            println!("res1: {:?}", res);
            res.unwrap();
        }

        let _serialized = biscuit2.to_vec().unwrap();
        //println!("biscuit2 serialized ({} bytes):\n{}", serialized.len(), serialized.to_hex(16));

        let sealed = biscuit2.seal().unwrap().to_vec().unwrap();
        //println!("biscuit2 sealed ({} bytes):\n{}", sealed.len(), sealed.to_hex(16));

        let biscuit3 = Biscuit::from(&sealed, &root.public()).unwrap();

        {
            let mut authorizer = biscuit3.authorizer().unwrap();
            authorizer.add_fact("resource(\"/folder1/file1\")").unwrap();
            authorizer.add_fact("operation(\"read\")").unwrap();
            authorizer.allow().unwrap();

            let res = authorizer.authorize();
            println!("res1: {:?}", res);
            res.unwrap();
        }
    }

    #[test]
    fn verif_no_blocks() {
        use crate::token::builder::*;

        let mut rng: StdRng = SeedableRng::seed_from_u64(1234);
        let root = KeyPair::new_with_rng(&mut rng);

        let mut builder = Biscuit::builder();

        builder
            .add_fact(fact("right", &[string("file1"), string("read")]))
            .unwrap();
        builder
            .add_fact(fact("right", &[string("file2"), string("read")]))
            .unwrap();
        builder
            .add_fact(fact("right", &[string("file1"), string("write")]))
            .unwrap();

        let biscuit1 = builder
            .build_with_rng(&root, default_symbol_table(), &mut rng)
            .unwrap();
        println!("{}", biscuit1);

        let mut v = biscuit1.authorizer().expect("omg authorizer");

        v.add_check(rule(
            "right",
            &[string("right")],
            &[pred("right", &[string("file2"), string("write")])],
        ))
        .unwrap();

        //assert!(v.verify().is_err());
        let res = v.authorize();
        println!("res: {:?}", res);
        assert_eq!(
            res,
            Err(Token::FailedLogic(Logic::NoMatchingPolicy {
                checks: vec![FailedCheck::Authorizer(FailedAuthorizerCheck {
                    check_id: 0,
                    rule: String::from("check if right(\"file2\", \"write\")")
                }),]
            }))
        );
    }

    #[test]
    fn authorizer_queries() {
        let mut rng: StdRng = SeedableRng::seed_from_u64(0);
        let root = KeyPair::new_with_rng(&mut rng);

        let mut builder = Biscuit::builder();

        builder.add_right("file1", "read");
        builder.add_right("file2", "read");
        builder.add_fact("key(0000)").unwrap();

        let biscuit1 = builder
            .build_with_rng(&root, default_symbol_table(), &mut rng)
            .unwrap();

        println!("biscuit1 (authority): {}", biscuit1);

        let mut block2 = BlockBuilder::new();

        block2.check_expiration_date(SystemTime::now() + Duration::from_secs(30));
        block2.add_fact("key(1234)").unwrap();

        let keypair2 = KeyPair::new_with_rng(&mut rng);
        let biscuit2 = biscuit1.append_with_keypair(&keypair2, block2).unwrap();

        let mut block3 = BlockBuilder::new();

        block3.check_expiration_date(SystemTime::now() + Duration::from_secs(10));
        block3.add_fact("key(5678)").unwrap();

        let keypair3 = KeyPair::new_with_rng(&mut rng);
        let biscuit3 = biscuit2.append_with_keypair(&keypair3, block3).unwrap();
        {
            println!("biscuit3: {}", biscuit3);

            let mut authorizer = biscuit3.authorizer().unwrap();
            authorizer.add_fact("resource(\"file1\")").unwrap();
            authorizer.add_fact("operation(\"read\")").unwrap();
            authorizer.set_time();

            // test that cloning correctly embeds the first block's facts
            let mut other_authorizer = authorizer.clone();

            let authorization_res = authorizer.authorize();
            println!("authorization result: {:?}", authorization_res);

            println!("world:\n{}", authorizer.print_world());
            let res2: Result<Vec<builder::Fact>, crate::error::Token> =
                authorizer.query_all("key_verif($id) <- key($id)");
            println!("res2: {:?}", res2);
            let mut res2 = res2
                .unwrap()
                .iter()
                .map(|f| f.to_string())
                .collect::<Vec<_>>();
            res2.sort();
            assert_eq!(
                res2,
                vec![
                    "key_verif(0)".to_string(),
                    "key_verif(1234)".to_string(),
                    "key_verif(5678)".to_string(),
                ]
            );

            let res1: Result<Vec<builder::Fact>, crate::error::Token> =
                other_authorizer.query("key_verif($id) <- key($id)");
            println!("res1: {:?}", res1);
            assert_eq!(
                res1.unwrap()
                    .into_iter()
                    .map(|f| f.to_string())
                    .collect::<Vec<_>>(),
                vec!["key_verif(0)".to_string()]
            );
        }
    }

    #[test]
    fn check_head_name() {
        let mut rng: StdRng = SeedableRng::seed_from_u64(0);
        let root = KeyPair::new_with_rng(&mut rng);

        let mut builder = Biscuit::builder();

        builder
            .add_check(check(
                &[pred("resource", &[string("hello")])],
                CheckKind::One,
            ))
            .unwrap();

        let biscuit1 = builder
            .build_with_rng(&root, default_symbol_table(), &mut rng)
            .unwrap();

        println!("biscuit1 (authority): {}", biscuit1);

        // new check: can only have read access1
        let mut block2 = BlockBuilder::new();
        block2.add_fact(fact("check1", &[string("test")])).unwrap();

        let keypair2 = KeyPair::new_with_rng(&mut rng);
        let biscuit2 = biscuit1.append_with_keypair(&keypair2, block2).unwrap();

        println!("biscuit2: {}", biscuit2);

        //println!("generated biscuit token 2: {} bytes\n{}", serialized2.len(), serialized2.to_hex(16));
        {
            let mut authorizer = biscuit2.authorizer().unwrap();
            authorizer.add_fact("resource(\"file1\")").unwrap();
            authorizer.add_fact("operation(\"read\")").unwrap();
            println!("symbols before time: {:?}", authorizer.symbols);
            authorizer.set_time();

            println!("world:\n{}", authorizer.print_world());
            println!("symbols: {:?}", authorizer.symbols);

            let res = authorizer.authorize();
            println!("res1: {:?}", res);

            assert_eq!(
                res,
                Err(Token::FailedLogic(Logic::NoMatchingPolicy {
                    checks: vec![FailedCheck::Block(FailedBlockCheck {
                        block_id: 0,
                        check_id: 0,
                        rule: String::from("check if resource(\"hello\")"),
                    }),]
                }))
            );
        }
    }

    /*
    #[test]
    fn check_requires_fact_in_future_block() {
        let mut rng: StdRng = SeedableRng::seed_from_u64(0);
        let root = KeyPair::new_with_rng(&mut rng);

        let mut builder = Biscuit::builder(&root);

        builder
            .add_authority_check(check(&[pred("name", &[var("name")])]))
            .unwrap();

        let biscuit1 = builder.build_with_rng(&mut rng).unwrap();

        println!("biscuit1 (authority): {}", biscuit1);
        let mut authorizer1 = biscuit1.verify().unwrap();
        authorizer1.allow().unwrap();
        let res1 = authorizer1.verify();
        println!("res1: {:?}", res1);
        assert_eq!(
            res1,
            Err(Token::FailedLogic(Logic::FailedChecks(vec![
                FailedCheck::Block(FailedBlockCheck {
                    block_id: 0,
                    check_id: 0,
                    rule: String::from("check if name($name)"),
                }),
            ])))
        );

        let mut block2 = BlockBuilder::new();
        block2.add_fact(fact("name", &[string("test")])).unwrap();

        let keypair2 = KeyPair::new_with_rng(&mut rng);
        let biscuit2 = biscuit1
            .append_with_keypair(&keypair2, block2)
            .unwrap();

        println!("biscuit2 (with name fact): {}", biscuit2);
        let mut authorizer2 = biscuit2.verify().unwrap();
        authorizer2.allow().unwrap();
        let res2 = authorizer2.verify();
        assert_eq!(res2, Ok(0));
    }*/

    #[test]
    fn bytes_constraints() {
        let mut rng: StdRng = SeedableRng::seed_from_u64(0);
        let root = KeyPair::new_with_rng(&mut rng);

        let mut builder = Biscuit::builder();
        builder.add_fact("bytes(hex:0102AB)").unwrap();
        let biscuit1 = builder
            .build_with_rng(&root, default_symbol_table(), &mut rng)
            .unwrap();

        println!("biscuit1 (authority): {}", biscuit1);

        let mut block2 = BlockBuilder::new();
        block2
            .add_rule("has_bytes($0) <- bytes($0), [ hex:00000000, hex:0102AB ].contains($0)")
            .unwrap();
        let keypair2 = KeyPair::new_with_rng(&mut rng);
        let biscuit2 = biscuit1.append_with_keypair(&keypair2, block2).unwrap();

        let mut authorizer = biscuit2.authorizer().unwrap();
        authorizer
            .add_check("check if bytes($0), [ hex:00000000, hex:0102AB ].contains($0)")
            .unwrap();
        authorizer.allow().unwrap();

        let res = authorizer.authorize();
        println!("res1: {:?}", res);
        res.unwrap();

        let res: Vec<(Vec<u8>,)> = authorizer.query("data($0) <- bytes($0)").unwrap();
        println!("query result: {:x?}", res);
        println!("query result: {:?}", res[0]);
    }

    #[test]
    fn block1_generates_authority_or_ambient() {
        let mut rng: StdRng = SeedableRng::seed_from_u64(0);
        let root = KeyPair::new_with_rng(&mut rng);

        let serialized1 = {
            let mut builder = Biscuit::builder();

            builder
                .add_fact("right(\"/folder1/file1\", \"read\")")
                .unwrap();
            builder
                .add_fact("right(\"/folder1/file1\", \"write\")")
                .unwrap();
            builder
                .add_fact("right(\"/folder2/file1\", \"read\")")
                .unwrap();
            builder.add_check("check if operation(\"read\")").unwrap();

            let biscuit1 = builder
                .build_with_rng(&root, default_symbol_table(), &mut rng)
                .unwrap();

            println!("biscuit1 (authority): {}", biscuit1);

            biscuit1.to_vec().unwrap()
        };

        //println!("generated biscuit token: {} bytes:\n{}", serialized1.len(), serialized1.to_hex(16));
        println!("generated biscuit token: {} bytes", serialized1.len());
        //panic!();

        let serialized2 = {
            let biscuit1_deser = Biscuit::from(&serialized1, |_| Ok(root.public())).unwrap();

            // new check: can only have read access1
            let mut block2 = BlockBuilder::new();

            // Bypass `check if operation("read")` from authority block
            block2
                .add_rule("operation(\"read\") <- operation($any)")
                .unwrap();

            // Bypass `check if resource($file), $file.starts_with("/folder1/")` from block #1
            block2
                .add_rule("resource(\"/folder1/\") <- resource($any)")
                .unwrap();

            // Add missing rights
            block2.add_rule("right($file, $right) <- right($any1, $any2), resource($file), operation($right)")
                .unwrap();

            let keypair2 = KeyPair::new_with_rng(&mut rng);
            let biscuit2 = biscuit1_deser
                .append_with_keypair(&keypair2, block2)
                .unwrap();

            println!("biscuit2 (1 check): {}", biscuit2);

            biscuit2.to_vec().unwrap()
        };

        //println!("generated biscuit token 2: {} bytes\n{}", serialized2.len(), serialized2.to_hex(16));
        println!("generated biscuit token 2: {} bytes", serialized2.len());

        let final_token = Biscuit::from(&serialized2, &root.public()).unwrap();
        println!("final token:\n{}", final_token);

        let mut authorizer = final_token.authorizer().unwrap();
        authorizer.add_fact("resource(\"/folder2/file1\")").unwrap();
        authorizer.add_fact("operation(\"write\")").unwrap();
        authorizer
            .add_policy("allow if resource($file), operation($op), right($file, $op)")
            .unwrap();
        authorizer.deny().unwrap();

        let res = authorizer.authorize_with_limits(crate::token::authorizer::AuthorizerLimits {
            max_time: Duration::from_secs(1),
            ..Default::default()
        });
        println!("res1: {:?}", res);
        println!("authorizer:\n{}", authorizer.print_world());

        assert!(res.is_err());
    }

    #[test]
    fn check_all() {
        let mut rng: StdRng = SeedableRng::seed_from_u64(0);
        let root = KeyPair::new_with_rng(&mut rng);

        let mut builder = Biscuit::builder();

        builder.add_check("check if fact($v), $v < 1").unwrap();

        let biscuit1 = builder
            .build_with_rng(&root, default_symbol_table(), &mut rng)
            .unwrap();

        println!("biscuit1 (authority): {}", biscuit1);

        let mut builder = Biscuit::builder();

        builder.add_check("check all fact($v), $v < 1").unwrap();

        let biscuit2 = builder
            .build_with_rng(&root, default_symbol_table(), &mut rng)
            .unwrap();

        println!("biscuit2 (authority): {}", biscuit2);

        {
            let mut authorizer = biscuit1.authorizer().unwrap();
            authorizer.add_fact("fact(0)").unwrap();
            authorizer.add_fact("fact(1)").unwrap();

            //println!("final token: {:#?}", final_token);
            authorizer.allow().unwrap();

            let res = authorizer.authorize();
            println!("res1: {:?}", res);
            res.unwrap();
        }

        {
            let mut authorizer = biscuit2.authorizer().unwrap();
            authorizer.add_fact("fact(0)").unwrap();
            authorizer.add_fact("fact(1)").unwrap();

            //println!("final token: {:#?}", final_token);
            authorizer.allow().unwrap();

            let res = authorizer.authorize();
            println!("res2: {:?}", res);

            assert_eq!(
                res,
                Err(Token::FailedLogic(Logic::Unauthorized {
                    policy: MatchedPolicy::Allow(0),
                    checks: vec![FailedCheck::Block(FailedBlockCheck {
                        block_id: 0,
                        check_id: 0,
                        rule: String::from("check all fact($v), $v < 1"),
                    }),]
                }))
            );
        }
    }
}<|MERGE_RESOLUTION|>--- conflicted
+++ resolved
@@ -33,11 +33,8 @@
 pub const MIN_SCHEMA_VERSION: u32 = 3;
 /// maximum supported version of the serialization format
 pub const MAX_SCHEMA_VERSION: u32 = 5;
-<<<<<<< HEAD
-=======
 /// starting version for 3rd party blocks
 pub const THIRD_PARTY_BLOCK_VERSION: u32 = 4;
->>>>>>> c62aeabd
 
 /// some symbols are predefined and available in every implementation, to avoid
 /// transmitting them with every token
