#[macro_use]
extern crate bencher;

extern crate biscuit_auth as biscuit;

<<<<<<< HEAD
use biscuit::{builder::*, datalog::SymbolTable, Biscuit, KeyPair, UnverifiedBiscuit};
=======
use bencher::Bencher;
use biscuit::{builder::*, Biscuit, KeyPair, UnverifiedBiscuit};
>>>>>>> edfcecaf
use rand::rngs::OsRng;

fn create_block_1(b: &mut Bencher) {
    let mut rng = OsRng;
    let root = KeyPair::new_with_rng(&mut rng);

    let mut builder = Biscuit::builder();
    builder.add_fact(fact("right", &[string("file1"), string("read")]));
    builder.add_fact(fact("right", &[string("file2"), string("read")]));
    builder.add_fact(fact("right", &[string("file1"), string("write")]));

    let token = builder
        .build_with_rng(None, &root, SymbolTable::default(), &mut rng)
        .unwrap();
    let data = token.to_vec().unwrap();

    b.bytes = data.len() as u64;
    assert_eq!(b.bytes, 206);
    b.iter(|| {
        let mut builder = Biscuit::builder();
        builder.add_fact(fact("right", &[string("file1"), string("read")]));
        builder.add_fact(fact("right", &[string("file2"), string("read")]));
        builder.add_fact(fact("right", &[string("file1"), string("write")]));

        let token = builder
            .build_with_rng(None, &root, SymbolTable::default(), &mut rng)
            .unwrap();
        let data = token.to_vec().unwrap();
    });
}

fn append_block_2(b: &mut Bencher) {
    let mut rng: OsRng = OsRng;
    let root = KeyPair::new_with_rng(&mut rng);
    let keypair2 = KeyPair::new_with_rng(&mut rng);

    let mut builder = Biscuit::builder();
    builder.add_fact(fact("right", &[string("file1"), string("read")]));
    builder.add_fact(fact("right", &[string("file2"), string("read")]));
    builder.add_fact(fact("right", &[string("file1"), string("write")]));

    let token = builder
        .build_with_rng(None, &root, SymbolTable::default(), &mut rng)
        .unwrap();
    let base_data = token.to_vec().unwrap();

    let mut block_builder = token.create_block();
    block_builder.check_resource("file1");
    block_builder.check_operation("read");

    let token2 = token.append_with_keypair(&keypair2, block_builder).unwrap();
    let data = token2.to_vec().unwrap();

    b.bytes = (data.len() - base_data.len()) as u64;
    assert_eq!(b.bytes, 189);
    b.iter(|| {
        let token = Biscuit::from(&base_data, |_| root.public()).unwrap();
        let mut block_builder = token.create_block();
        block_builder.check_resource("file1");
        block_builder.check_operation("read");

        let token2 = token.append_with_keypair(&keypair2, block_builder).unwrap();
        let data = token2.to_vec().unwrap();
    });
}

fn append_block_5(b: &mut Bencher) {
    let mut rng: OsRng = OsRng;
    let root = KeyPair::new_with_rng(&mut rng);
    let keypair2 = KeyPair::new_with_rng(&mut rng);
    let keypair3 = KeyPair::new_with_rng(&mut rng);
    let keypair4 = KeyPair::new_with_rng(&mut rng);
    let keypair5 = KeyPair::new_with_rng(&mut rng);

    let mut builder = Biscuit::builder();
    builder.add_fact(fact("right", &[string("file1"), string("read")]));
    builder.add_fact(fact("right", &[string("file2"), string("read")]));
    builder.add_fact(fact("right", &[string("file1"), string("write")]));

    let token = builder
        .build_with_rng(None, &root, SymbolTable::default(), &mut rng)
        .unwrap();
    let base_data = token.to_vec().unwrap();

    let mut block_builder = token.create_block();
    block_builder.check_resource("file1");
    block_builder.check_operation("read");

    let token2 = token.append_with_keypair(&keypair2, block_builder).unwrap();
    let data = token2.to_vec().unwrap();

    b.bytes = (data.len() - base_data.len()) as u64;
    assert_eq!(b.bytes, 189);
    b.iter(|| {
        let token2 = Biscuit::from(&data, |_| root.public()).unwrap();
        let mut b = token2.create_block();
        b.check_resource("file1");
        b.check_operation("read");

        let token3 = token2.append_with_keypair(&keypair3, b).unwrap();
        let data = token3.to_vec().unwrap();

        let token3 = Biscuit::from(&data, |_| root.public()).unwrap();
        let mut b = token3.create_block();
        b.check_resource("file1");
        b.check_operation("read");

        let token4 = token3.append_with_keypair(&keypair4, b).unwrap();
        let data = token4.to_vec().unwrap();

        let token4 = Biscuit::from(&data, |_| root.public()).unwrap();
        let mut b = token4.create_block();
        b.check_resource("file1");
        b.check_operation("read");

        let token5 = token4.append_with_keypair(&keypair5, b).unwrap();
        let data = token5.to_vec().unwrap();
    });
}

fn unverified_append_block_2(b: &mut Bencher) {
    let mut rng: OsRng = OsRng;
    let root = KeyPair::new_with_rng(&mut rng);
    let keypair2 = KeyPair::new_with_rng(&mut rng);

    let mut builder = Biscuit::builder();
    builder.add_fact(fact("right", &[string("file1"), string("read")]));
    builder.add_fact(fact("right", &[string("file2"), string("read")]));
    builder.add_fact(fact("right", &[string("file1"), string("write")]));

    let token = builder
        .build_with_rng(None, &root, SymbolTable::default(), &mut rng)
        .unwrap();
    let base_data = token.to_vec().unwrap();

    let mut block_builder = token.create_block();
    block_builder.check_resource("file1");
    block_builder.check_operation("read");

    let token2 = token.append_with_keypair(&keypair2, block_builder).unwrap();
    let data = token2.to_vec().unwrap();

    b.bytes = (data.len() - base_data.len()) as u64;
    assert_eq!(b.bytes, 189);
    b.iter(|| {
        let token = UnverifiedBiscuit::from(&base_data).unwrap();
        let mut block_builder = token.create_block();
        block_builder.check_resource("file1");
        block_builder.check_operation("read");

        let token2 = token.append_with_keypair(&keypair2, block_builder).unwrap();
        let data = token2.to_vec().unwrap();
    });
}

fn unverified_append_block_5(b: &mut Bencher) {
    let mut rng: OsRng = OsRng;
    let root = KeyPair::new_with_rng(&mut rng);
    let keypair2 = KeyPair::new_with_rng(&mut rng);
    let keypair3 = KeyPair::new_with_rng(&mut rng);
    let keypair4 = KeyPair::new_with_rng(&mut rng);
    let keypair5 = KeyPair::new_with_rng(&mut rng);

    let mut builder = Biscuit::builder();
    builder.add_fact(fact("right", &[string("file1"), string("read")]));
    builder.add_fact(fact("right", &[string("file2"), string("read")]));
    builder.add_fact(fact("right", &[string("file1"), string("write")]));

    let token = builder
        .build_with_rng(None, &root, SymbolTable::default(), &mut rng)
        .unwrap();
    let base_data = token.to_vec().unwrap();

    let mut block_builder = token.create_block();
    block_builder.check_resource("file1");
    block_builder.check_operation("read");

    let token2 = token.append_with_keypair(&keypair2, block_builder).unwrap();
    let data = token2.to_vec().unwrap();

    b.bytes = (data.len() - base_data.len()) as u64;
    assert_eq!(b.bytes, 189);
    b.iter(|| {
        let token2 = UnverifiedBiscuit::from(&data).unwrap();
        let mut b = token2.create_block();
        b.check_resource("file1");
        b.check_operation("read");

        let token3 = token2.append_with_keypair(&keypair3, b).unwrap();
        let data = token3.to_vec().unwrap();

        let token3 = UnverifiedBiscuit::from(&data).unwrap();
        let mut b = token3.create_block();
        b.check_resource("file1");
        b.check_operation("read");

        let token4 = token3.append_with_keypair(&keypair4, b).unwrap();
        let data = token4.to_vec().unwrap();

        let token4 = UnverifiedBiscuit::from(&data).unwrap();
        let mut b = token4.create_block();
        b.check_resource("file1");
        b.check_operation("read");

        let token5 = token4.append_with_keypair(&keypair5, b).unwrap();
        let data = token5.to_vec().unwrap();
    });
}

fn verify_block_2(b: &mut Bencher) {
    let mut rng: OsRng = OsRng;
    let root = KeyPair::new_with_rng(&mut rng);
    let keypair2 = KeyPair::new_with_rng(&mut rng);

    let data = {
        let mut builder = Biscuit::builder();
        builder.add_fact(fact("right", &[string("file1"), string("read")]));
        builder.add_fact(fact("right", &[string("file2"), string("read")]));
        builder.add_fact(fact("right", &[string("file1"), string("write")]));

        let token = builder
            .build_with_rng(None, &root, SymbolTable::default(), &mut rng)
            .unwrap();
        let base_data = token.to_vec().unwrap();

        let mut block_builder = token.create_block();
        block_builder.check_resource("file1");
        block_builder.check_operation("read");

        let token2 = token.append_with_keypair(&keypair2, block_builder).unwrap();
        token2.to_vec().unwrap()
    };

    let token = Biscuit::from(&data, |_| root.public()).unwrap();
    let mut verifier = token.authorizer().unwrap();
    verifier.add_fact("resource(\"file1\")");
    verifier.add_fact("operation(\"read\")");
    verifier.allow();
    verifier.authorize().unwrap();

    b.bytes = data.len() as u64;
    b.iter(|| {
        let token = Biscuit::from(&data, |_| root.public()).unwrap();
        let mut verifier = token.authorizer().unwrap();
        verifier.add_fact("resource(\"file1\")");
        verifier.add_fact("operation(\"read\")");
        verifier.allow();
        verifier.authorize().unwrap();
    });
}

fn verify_block_5(b: &mut Bencher) {
    let mut rng: OsRng = OsRng;
    let root = KeyPair::new_with_rng(&mut rng);
    let keypair2 = KeyPair::new_with_rng(&mut rng);
    let keypair3 = KeyPair::new_with_rng(&mut rng);
    let keypair4 = KeyPair::new_with_rng(&mut rng);
    let keypair5 = KeyPair::new_with_rng(&mut rng);

    let data = {
        let mut builder = Biscuit::builder();
        builder.add_fact(fact("right", &[string("file1"), string("read")]));
        builder.add_fact(fact("right", &[string("file2"), string("read")]));
        builder.add_fact(fact("right", &[string("file1"), string("write")]));

        let token = builder
            .build_with_rng(None, &root, SymbolTable::default(), &mut rng)
            .unwrap();
        let base_data = token.to_vec().unwrap();

        let mut block_builder = token.create_block();
        block_builder.check_resource("file1");
        block_builder.check_operation("read");

        let token2 = token.append_with_keypair(&keypair2, block_builder).unwrap();

        let mut block_builder = token2.create_block();
        block_builder.check_resource("file1");
        block_builder.check_operation("read");

        let token3 = token2
            .append_with_keypair(&keypair3, block_builder)
            .unwrap();

        let mut block_builder = token3.create_block();
        block_builder.check_resource("file1");
        block_builder.check_operation("read");

        let token4 = token3
            .append_with_keypair(&keypair4, block_builder)
            .unwrap();

        let mut block_builder = token4.create_block();
        block_builder.check_resource("file1");
        block_builder.check_operation("read");

        let token5 = token4
            .append_with_keypair(&keypair5, block_builder)
            .unwrap();
        token5.to_vec().unwrap()
    };

    let token = Biscuit::from(&data, |_| root.public()).unwrap();
    let mut verifier = token.authorizer().unwrap();
    verifier.add_fact("resource(\"file1\")");
    verifier.add_fact("operation(\"read\")");
    verifier.allow();
    verifier.authorize().unwrap();

    b.bytes = data.len() as u64;
    b.iter(|| {
        let token = Biscuit::from(&data, |_| root.public()).unwrap();
        let mut verifier = token.authorizer().unwrap();
        verifier.add_fact("resource(\"file1\")");
        verifier.add_fact("operation(\"read\")");
        verifier.allow();
        verifier.authorize().unwrap();
    });
}

fn check_signature_2(b: &mut Bencher) {
    let mut rng: OsRng = OsRng;
    let root = KeyPair::new_with_rng(&mut rng);
    let keypair2 = KeyPair::new_with_rng(&mut rng);

    let data = {
        let mut builder = Biscuit::builder();
        builder.add_fact(fact("right", &[string("file1"), string("read")]));
        builder.add_fact(fact("right", &[string("file2"), string("read")]));
        builder.add_fact(fact("right", &[string("file1"), string("write")]));

        let token = builder
            .build_with_rng(None, &root, SymbolTable::default(), &mut rng)
            .unwrap();
        let base_data = token.to_vec().unwrap();

        let mut block_builder = token.create_block();
        block_builder.check_resource("file1");
        block_builder.check_operation("read");

        let token2 = token.append_with_keypair(&keypair2, block_builder).unwrap();
        token2.to_vec().unwrap()
    };

    let token = Biscuit::from(&data, |_| root.public()).unwrap();
    let mut verifier = token.authorizer().unwrap();
    verifier.add_fact("resource(\"file1\")");
    verifier.add_fact("operation(\"read\")");
    verifier.allow();
    verifier.authorize().unwrap();

    b.bytes = data.len() as u64;
    b.iter(|| {
        let token = Biscuit::from(&data, |_| root.public()).unwrap();
    });
}

fn check_signature_5(b: &mut Bencher) {
    let mut rng: OsRng = OsRng;
    let root = KeyPair::new_with_rng(&mut rng);
    let keypair2 = KeyPair::new_with_rng(&mut rng);
    let keypair3 = KeyPair::new_with_rng(&mut rng);
    let keypair4 = KeyPair::new_with_rng(&mut rng);
    let keypair5 = KeyPair::new_with_rng(&mut rng);

    let data = {
        let mut builder = Biscuit::builder();
        builder.add_fact(fact("right", &[string("file1"), string("read")]));
        builder.add_fact(fact("right", &[string("file2"), string("read")]));
        builder.add_fact(fact("right", &[string("file1"), string("write")]));

        let token = builder
            .build_with_rng(None, &root, SymbolTable::default(), &mut rng)
            .unwrap();
        let base_data = token.to_vec().unwrap();

        let mut block_builder = token.create_block();
        block_builder.check_resource("file1");
        block_builder.check_operation("read");

        let token2 = token.append_with_keypair(&keypair2, block_builder).unwrap();
        let mut block_builder = token2.create_block();
        block_builder.check_resource("file1");
        block_builder.check_operation("read");

        let token3 = token2
            .append_with_keypair(&keypair3, block_builder)
            .unwrap();

        let mut block_builder = token3.create_block();
        block_builder.check_resource("file1");
        block_builder.check_operation("read");

        let token4 = token3
            .append_with_keypair(&keypair4, block_builder)
            .unwrap();

        let mut block_builder = token4.create_block();
        block_builder.check_resource("file1");
        block_builder.check_operation("read");

        let token5 = token4
            .append_with_keypair(&keypair5, block_builder)
            .unwrap();
        token5.to_vec().unwrap()
    };

    let token = Biscuit::from(&data, |_| root.public()).unwrap();
    let mut verifier = token.authorizer().unwrap();
    verifier.add_fact("resource(\"file1\")");
    verifier.add_fact("operation(\"read\")");
    verifier.allow();
    verifier.authorize().unwrap();

    b.bytes = data.len() as u64;
    b.iter(|| {
        let token = Biscuit::from(&data, |_| root.public()).unwrap();
    });
}

fn checks_block_2(b: &mut Bencher) {
    let mut rng: OsRng = OsRng;
    let root = KeyPair::new_with_rng(&mut rng);
    let keypair2 = KeyPair::new_with_rng(&mut rng);

    let data = {
        let mut builder = Biscuit::builder();
        builder.add_fact(fact("right", &[string("file1"), string("read")]));
        builder.add_fact(fact("right", &[string("file2"), string("read")]));
        builder.add_fact(fact("right", &[string("file1"), string("write")]));

        let token = builder
            .build_with_rng(None, &root, SymbolTable::default(), &mut rng)
            .unwrap();
        let base_data = token.to_vec().unwrap();

        let mut block_builder = token.create_block();
        block_builder.check_resource("file1");
        block_builder.check_operation("read");

        let token2 = token.append_with_keypair(&keypair2, block_builder).unwrap();
        token2.to_vec().unwrap()
    };

    let token = Biscuit::from(&data, |_| root.public()).unwrap();
    let mut verifier = token.authorizer().unwrap();
    verifier.add_fact("resource(\"file1\")");
    verifier.add_fact("operation(\"read\")");
    verifier.allow();
    verifier.authorize().unwrap();

    let token = Biscuit::from(&data, |_| root.public()).unwrap();
    b.bytes = data.len() as u64;
    b.iter(|| {
        let mut verifier = token.authorizer().unwrap();
        verifier.add_fact("resource(\"file1\")");
        verifier.add_fact("operation(\"read\")");
        verifier.allow();
        verifier.authorize().unwrap();
    });
}

fn checks_block_create_verifier2(b: &mut Bencher) {
    let mut rng: OsRng = OsRng;
    let root = KeyPair::new_with_rng(&mut rng);
    let keypair2 = KeyPair::new_with_rng(&mut rng);

    let data = {
        let mut builder = Biscuit::builder();
        builder.add_fact(fact("right", &[string("file1"), string("read")]));
        builder.add_fact(fact("right", &[string("file2"), string("read")]));
        builder.add_fact(fact("right", &[string("file1"), string("write")]));

        let token = builder
            .build_with_rng(None, &root, SymbolTable::default(), &mut rng)
            .unwrap();
        let base_data = token.to_vec().unwrap();

        let mut block_builder = token.create_block();
        block_builder.check_resource("file1");
        block_builder.check_operation("read");

        let token2 = token.append_with_keypair(&keypair2, block_builder).unwrap();
        token2.to_vec().unwrap()
    };

    let token = Biscuit::from(&data, |_| root.public()).unwrap();
    let mut verifier = token.authorizer().unwrap();
    verifier.add_fact("resource(\"file1\")");
    verifier.add_fact("operation(\"read\")");
    verifier.allow();
    verifier.authorize().unwrap();

    let token = Biscuit::from(&data, |_| root.public()).unwrap();
    b.bytes = data.len() as u64;
    b.iter(|| {
        let mut verifier = token.authorizer().unwrap();
    });
}

fn checks_block_verify_only2(b: &mut Bencher) {
    let mut rng: OsRng = OsRng;
    let root = KeyPair::new_with_rng(&mut rng);
    let keypair2 = KeyPair::new_with_rng(&mut rng);

    let data = {
        let mut builder = Biscuit::builder();
        builder.add_fact(fact("right", &[string("file1"), string("read")]));
        builder.add_fact(fact("right", &[string("file2"), string("read")]));
        builder.add_fact(fact("right", &[string("file1"), string("write")]));

        let token = builder
            .build_with_rng(None, &root, SymbolTable::default(), &mut rng)
            .unwrap();
        let base_data = token.to_vec().unwrap();

        let mut block_builder = token.create_block();
        block_builder.check_resource("file1");
        block_builder.check_operation("read");

        let token2 = token.append_with_keypair(&keypair2, block_builder).unwrap();
        token2.to_vec().unwrap()
    };

    let token = Biscuit::from(&data, |_| root.public()).unwrap();
    let mut verifier = token.authorizer().unwrap();
    verifier.add_fact("resource(\"file1\")");
    verifier.add_fact("operation(\"read\")");
    verifier.allow();
    verifier.authorize().unwrap();

    let token = Biscuit::from(&data, |_| root.public()).unwrap();
    b.iter(|| {
        let mut verifier = token.authorizer().unwrap();
        verifier.add_fact("resource(\"file1\")");
        verifier.add_fact("operation(\"read\")");
        verifier.allow();
        verifier.authorize().unwrap();
    });
}

benchmark_group!(
    benchmarks,
    create_block_1,
    append_block_2,
    append_block_5,
    unverified_append_block_2,
    unverified_append_block_5,
    verify_block_2,
    verify_block_5,
    check_signature_2,
    check_signature_5,
    checks_block_2,
    checks_block_create_verifier2,
    checks_block_verify_only2
);
benchmark_main!(benchmarks);<|MERGE_RESOLUTION|>--- conflicted
+++ resolved
@@ -3,12 +3,8 @@
 
 extern crate biscuit_auth as biscuit;
 
-<<<<<<< HEAD
+use bencher::Bencher;
 use biscuit::{builder::*, datalog::SymbolTable, Biscuit, KeyPair, UnverifiedBiscuit};
-=======
-use bencher::Bencher;
-use biscuit::{builder::*, Biscuit, KeyPair, UnverifiedBiscuit};
->>>>>>> edfcecaf
 use rand::rngs::OsRng;
 
 fn create_block_1(b: &mut Bencher) {
